--- conflicted
+++ resolved
@@ -1,12 +1,9 @@
 ## next
-<<<<<<< HEAD
+
 * fix: A child of `Button` has an unbound height constraint. ([#1039](https://github.com/bdlukaa/fluent_ui/issues/1039))
-=======
-
-* feat: Added `DatePicker.fieldFlex` to control the width proportion of each field.
-* fix: `Slider` thumb is correct rendered when it's on the edges.
+* feat: Added `DatePicker.fieldFlex` to control the width proportion of each field. ([#1053](https://github.com/bdlukaa/fluent_ui/pull/1053))
+* fix: `Slider` thumb is correct rendered when it's on the edges. ([#1046](https://github.com/bdlukaa/fluent_ui/pull/1046)
 * feat: Added `TabView.addIconBuilder` ([#1047](https://github.com/bdlukaa/fluent_ui/pull/1047))
->>>>>>> 86ae86b6
 
 ## 4.8.6
 
