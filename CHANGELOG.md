--- conflicted
+++ resolved
@@ -1,10 +1,5 @@
 Date format: DD/MM/YYYY
 
-<<<<<<< HEAD
-## Unreleased 
-
-- Add `useInheritedMediaQuery` property to `FluentApp`
-=======
 ## [3.9.2]
 
 - Improves `icons.dart` formatting and its generation.
@@ -18,7 +13,6 @@
 - Implement `CommandBar` with dynamic overflow ([#232](https://github.com/bdlukaa/fluent_ui/pull/232))
 - Add `DynamicOverflow` layout widget, for one-run horizontal or vertical layout with an overflow widget
 - Add `HorizontalScrollView` helper widget, with mouse wheel horizontal scrolling
->>>>>>> 5b6f1e7e
 
 ## [3.9.1] - Input Update - [25/02/2022]
 
