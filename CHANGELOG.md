--- conflicted
+++ resolved
@@ -1,11 +1,7 @@
-<<<<<<< HEAD
 ## next
 
 - feat: ¹ `NumberBox` now supports precision greater than 4. ² Add `NumberBox.pattern`, `NumberBox.formatter`, `NumberBox.format` ([#1080](https://github.com/bdlukaa/fluent_ui/pull/1080))
-=======
-## NEXT
 * fix: Resolved issue where `PaneItem` within `PaneItemExpander` remained accessible in `NavigationPane` compact mode ([#1081](https://github.com/bdlukaa/fluent_ui/issues/1081))
->>>>>>> b099b0ff
 
 ## 4.9.0
 
