--- conflicted
+++ resolved
@@ -30,6 +30,7 @@
 - Updated `TextBox`:
   - `TextBox` colors were updated to match the Win 11 design.
   - Fluent Text Selection Control now make use of `Acrylic`. Its items were also updated
+- Use `trackColor` and add inner `padding` for Scrollbar ([#356](https://github.com/bdlukaa/fluent_ui/pull/356))
 
 ## [4.0.0-pre.0] - [07/06/2022]
 
@@ -47,9 +48,6 @@
   - **BREAKING** Removed `Card.elevation`
   - Added `Card.margin`, which is the margin around the card
 - Updated `Combobox` and `Button` designs
-<<<<<<< HEAD
-- Use `trackColor` and add inner `padding` for Scrollbar ([#356](https://github.com/bdlukaa/fluent_ui/pull/356))
-=======
 - Updated `NavigationPane` behaviour. Now, if the header is null, the space it should have taken will be removed from the pane (display mode affected: minimal, open only) ([#359](https://github.com/bdlukaa/fluent_ui/pull/359))
 - Reviewed `DatePicker` and `TimePicker` ([#357](https://github.com/bdlukaa/fluent_ui/pull/357))
   - Correctly apply dimensions and positions to both pickers
@@ -82,7 +80,6 @@
   - (indicators) Updated `ProgressBar`, `ProgressRing` and `InfoBadge`
   - (other) Added helper methods for `AccentColor`: `AccentColor.defaultBrushFor`, `AccentColor.secondaryBrushFor` and `AccentColor.tertiaryBrushFor`
   - Polish translation added
->>>>>>> 5b640eb9
 
 ## [3.12.0] - Flutter 3.0 - [13/05/2022]
 
