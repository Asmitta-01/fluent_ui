--- conflicted
+++ resolved
@@ -15,7 +15,6 @@
 - Add `HorizontalScrollView` helper widget, with mouse wheel horizontal scrolling
 - Long `content` widget no longer overflow in `ContentDialog` ([#242](https://github.com/bdlukaa/fluent_ui/issues/242))
 - Content no longer loses state when the pane display mode is changed ([#250](https://github.com/bdlukaa/fluent_ui/pull/250))
-<<<<<<< HEAD
 - **BREAKING** Update indicators ([#248](https://github.com/bdlukaa/fluent_ui/pull/248)):
   - Added `InheritedNavigationView`
   - Updated sticky indicator to match the latest Win 11 UI ([#173](https://github.com/bdlukaa/fluent_ui/issues/173))
@@ -55,9 +54,7 @@
       color: Colors.blue.lighter, // optional
     ),
     ```
-=======
 - `initiallyExpanded` property on `Expander` works properly ([#252](https://github.com/bdlukaa/fluent_ui/pull/252))
->>>>>>> 967a19fd
 
 ## [3.9.1] - Input Update - [25/02/2022]
 
