<<<<<<< HEAD
## [next]
* feat: Added `addIconBuilder` to `TabView` ([#1047](https://github.com/bdlukaa/fluent_ui/pull/1047))
=======
## next

* feat: Added `DatePicker.fieldFlex` to control the width proportion of each field.
* fix: `Slider` thumb is correct rendered when it's on the edges.
>>>>>>> 550a9c30

## 4.8.6

* fix: Pop the menu flyout before than calling the close callback ([#1009](https://github.com/bdlukaa/fluent_ui/issues/1009))
* fix: `Button.child` is now vertically centered ([#1011](https://github.com/bdlukaa/fluent_ui/issues/1011))
* fix: Adjust `Button`'s foreground color when hovered and pressed ([#1012](https://github.com/bdlukaa/fluent_ui/issues/1012))
* feat: Added `.textController` and `.onTextChanged` to `EditableComboBox`. ([#1017](https://github.com/bdlukaa/fluent_ui/issues/1017))
* fix: Do not show the selected indicator on the combo box popup if the current value is not present in the items list.

## 4.8.5

* **MINOR BREAKING** Renamed `NavigationPaneThemeData.standard` to `NavigationPaneThemeData.fromResources`, and removed the `backgroundColor` and `inactiveColor` properties ([#1008](https://github.com/bdlukaa/fluent_ui/issues/1008))
* fix: Adjust `Slider` animation ([#1006](https://github.com/bdlukaa/fluent_ui/issues/1006))

## 4.8.4

* feat: Added Croatian localization support ([#1004](https://github.com/bdlukaa/fluent_ui/pull/1004))
* feat: Added Vietnamese localization support ([#1005](https://github.com/bdlukaa/fluent_ui/pull/1005))

## 4.8.3

* fix: Offer a more clear exception info in `PaneItemExpander` ([#990](https://github.com/bdlukaa/fluent_ui/pull/990))
* fix: `ScaffoldPage.padding` is correctly applied ([#986](https://github.com/bdlukaa/fluent_ui/issues/986))
* fix: `SliderThemeData.labelForegroundColor` is correctly applied ([#1000](https://github.com/bdlukaa/fluent_ui/issues/1000))
* feat: `NavigationView.onDisplayModeChanged` ([#998](https://github.com/bdlukaa/fluent_ui/issues/998))

## 4.8.2

* fix: The `MenuFlyoutSubItem` in the `DropDownButton` was not displaying when hovered or pressed. ([#964](https://github.com/bdlukaa/fluent_ui/pull/964))
* fix: Added `enabled` to `PaneItem.copyWith` ([#980](https://github.com/bdlukaa/fluent_ui/issues/980))
* feat: Added `barrierRecognizer` to `FlyoutController.showFlyout` ([#983](https://github.com/bdlukaa/fluent_ui/issues/983))

## 4.8.1

* feat: Added `NavigationPane.toggleable` ([#973](https://github.com/bdlukaa/fluent_ui/issues/973))
* feat: `NumberBox.onTextChange` ([#972](https://github.com/bdlukaa/fluent_ui/issues/972))
* fix: `TextBox.expands` correctly expands on unbounded areas ([#960](https://github.com/bdlukaa/fluent_ui/issues/960))

## 4.8.0

* fix: Correctly paint buttons borders ([#956](https://github.com/bdlukaa/fluent_ui/pull/956))
* **MINOR BREAKING** Removed `ButtonStyle.border`. Use `ButtonStyle.shape` instead:
  Before:
  ```dart
  Button(
    style: ButtonStyle(
      border: ButtonState.all(BorderSide(...)),
    ),
  ),
  ```

  Now:
  ```dart
  Button(
    style: ButtonStyle(
      shape: ButtonState.all(RoundedRectangleBorder(...)),
    ),
  ),
  ```
* **BREAKING** Removed `Chip` and its related widgets.
* **BREAKING** Removed `PillButtonBar` and its related widgets. Use `CommandBar` instead.
* **BREAKING** Removed `SplitButtonBar`. Use `SplitButton` instead.
* **BREAKING** Removed `BottomSheet` and its related widgets and functions.
* **BREAKING** Removed `Snackbar`, `showSnackbar` and their related widgets. Use `InfoBar` and `displayInfoBar` instead.
* fix: do not close `InfoBar` twice ([#955](https://github.com/bdlukaa/fluent_ui/issues/955))
* feat: add Kurdish locale ([#962](https://github.com/bdlukaa/fluent_ui/pull/962))
* fix: review `debugFillProperties` on widgets ([#974](https://github.com/bdlukaa/fluent_ui/issues/974))
* fix: Date and Time pickers when localization is not English ([#961](https://github.com/bdlukaa/fluent_ui/issues/961))

## 4.7.7

* fix: `ProgressRing` and `ProgressBar` now fit correctly the parent bounds ([#942](https://github.com/bdlukaa/fluent_ui/issues/942))
* fix: `TabView` buttons was only rendered on hover. Now the buttons (add and scroll buttons) are always rendered.
* fix: `ComboboxItem` correctly apply foreground color. Added `ComboboxItem.enabled` ([#949](https://github.com/bdlukaa/fluent_ui/issues/949))
* Add a support for Cupertino Loclizations from GlobalCupertinoLocalizations, this can help fix some errors when using offical adaptive widgets and other cupertino widgets
* Upgrade the `scroll_pos` dependecy to the latest version which is 0.5.0

## 4.7.6

* fix: items not aligned centered in `ListTile`. Added `ListTile.contentAlignment` and `ListTile.contentPadding` ([#939](https://github.com/bdlukaa/fluent_ui/issues/939))
* fix: `TreeViewItem` no longer enforces a max height ([#937](https://github.com/bdlukaa/fluent_ui/issues/937))

## 4.7.5

* fix: do not enforce a tree view item on `TreeView` ([#934](https://github.com/bdlukaa/fluent_ui/issues/934))

## 4.7.4

* fix: tap on `DatePicker` day does not skip a day ([#914](https://github.com/bdlukaa/fluent_ui/issues/914))
* fix: ensure `PaneItemExpander`'s flyout is attached before using it ([#857](https://github.com/bdlukaa/fluent_ui/issues/857))
* fix: expose more `TextField` properties on `NumberBox` ([#933](https://github.com/bdlukaa/fluent_ui/discussions/933))
* fix: expose more `TextField` properties on `PasswordBox` ([#925](https://github.com/bdlukaa/fluent_ui/issues/925))
* fix: `AutoSuggestBox.onOverlayVisibilityChanged` now results in the correct state ([#926](https://github.com/bdlukaa/fluent_ui/issues/926))
* fix: `MenuFlyoutSubItem` inherits the acrylic data from `MenuFlyout` ([#932](https://github.com/bdlukaa/fluent_ui/issues/932))
* fix: `MenuFlyoutSubItem` inhertis its `MenuFlyout` parent decoration data ([#931](https://github.com/bdlukaa/fluent_ui/issues/931)) 
* feat: Expose `paneNavigationButtonIcon` on `NavigationPaneThemeData` ([#929](https://github.com/bdlukaa/fluent_ui/issues/929))

## 4.7.3

* feat: Expose `AutoSuggestBoxState` ([#912](https://github.com/bdlukaa/fluent_ui/issues/912))
  With it, you can now control the `AutoSuggestBox` state, such as opening and closing the overlay. Use the `.dismissOverlay` method to close the overlay and `.showOverlay` to display it.

  Use the `AutoSuggestBox.onOverlayVisibilityChanged` callback to listen to overlay visibility changes.
* fix: `StickyNavigationIndicator` now doesn't stop if another item interrupts the ongoing animation ([36b82b](https://github.com/bdlukaa/fluent_ui/commits/36b82b80ec300e9f7314dd19be82985f3557c3c9))
* fix: Render `Combobox`'s elevation outside of the clipper ([#896](https://github.com/bdlukaa/fluent_ui/discussions/896))
* fix: Do not make items exclusive on `NavigationView`'s body ([#913](https://github.com/bdlukaa/fluent_ui/issues/913))
* fix: `Expander.content` has now its focus excluded when closed
* fix: Fixed compile errors with Flutter 3.13.0 stable ([#915](https://github.com/bdlukaa/fluent_ui/pull/915))

## 4.7.2

- feat: Add Wifi and Bluetooth icons ([#909](https://github.com/bdlukaa/fluent_ui/pull/909))
- feat: Add `ListTile.cursor` ([#901](https://github.com/bdlukaa/fluent_ui/pull/901))
- feat: Add `Tab.disabled` ([#904](https://github.com/bdlukaa/fluent_ui/issues/904))
- feat: Add `NavigationPaneThemeData.overlayBackgroundColor`, which is displayed on overlays, such as minimal and compact pane overlays ([#903](https://github.com/bdlukaa/fluent_ui/pull/903))
- fix: Correctly remove tooltip as soon as the mouse leaves the widget ([#905](https://github.com/bdlukaa/fluent_ui/issues/905))
- fix: Do not show `PaneItem.infoBadge` and `PaneItem.trailing` while the pane is transitioning ([#906](https://github.com/bdlukaa/fluent_ui/issues/906))
- fix: `NavigationView.onOpenSearch` is called when `autoSuggestBoxReplacement` is pressed ([c251600](https://github.com/bdlukaa/fluent_ui/commits/c25160091928b26467473fb654a79efd6da6df98))
- fix: `AutoSuggestBox` overlay is now only displayed after the user started typing ([d95970a](https://github.com/bdlukaa/fluent_ui/commits/d95970a230b433f76085880b7f09f38e22c813b5))

## 4.7.1

- Add vertical support to `CommandBar`. ([#872](https://github.com/bdlukaa/fluent_ui/pull/872))
- Deprecated `SplitButtonBar` and its related widgets. Use `SplitButton` or `SplitButton.toggle` instead ([#882](https://github.com/bdlukaa/fluent_ui/pull/882), [#411](https://github.com/bdlukaa/fluent_ui/issues/411))
- Implement `BreadcrumbBar` ([#878](https://github.com/bdlukaa/fluent_ui/issues/878))
- Ensure all widgets use the correct debug checks ([#883](https://github.com/bdlukaa/fluent_ui/issues/883))
- `Expander` header is sized dynamically ([#523](https://github.com/bdlukaa/fluent_ui/issues/523))
- Added `Expander.contentPadding` and `Expander.contentShape` ([#891](https://github.com/bdlukaa/fluent_ui/issues/891))
- Tooltips are dismissed as soon as the mouse leaves ([#898](https://github.com/bdlukaa/fluent_ui/issues/898))
- Added `FluentThemeData.selectionColor`, which defaults to the accent color normal shade ([#897](https://github.com/bdlukaa/fluent_ui/issues/897))
- Flyout reverse transition duration is properly set ([#893](https://github.com/bdlukaa/fluent_ui/issues/893))
- Remove view padding when app bar is provided ([#884](https://github.com/bdlukaa/fluent_ui/issues/884))
- `NavigationAppBar.title` is expanded to fit the entire width on top mode ([#902](https://github.com/bdlukaa/fluent_ui/issues/902))
- `AutoSuggestBox` does not duplicate focus ([#894](https://github.com/bdlukaa/fluent_ui/issues/894))
- `StickyNavigationIndicator` look-and-feel updated to match the native implementation ([#380b49c](https://github.com/bdlukaa/fluent_ui/commits/380b49c50f3652bdd1494edfe08617838d64d57a))

## 4.7.0

- Add Slovak localization ([#850](https://github.com/bdlukaa/fluent_ui/issues/850))
- Add `AutoSuggestBox.itemBuilder` callback builder, which builds the items inside the overlay ([#869](https://github.com/bdlukaa/fluent_ui/issues/869))
- Add `AutoSuggestBoxItem.semanticsLabel` ([#869](https://github.com/bdlukaa/fluent_ui/issues/869))
- Add `ButtonState.forStates`, a helper function to quickly resolve values for each button state ([#875](https://github.com/bdlukaa/fluent_ui/pull/875))
- Slider label color is solid ([#847](https://github.com/bdlukaa/fluent_ui/issues/847))
- **BREAKING** Removed `.disabledColor`, `uncheckedColor`, `.checkedColor` and `.borderInputColor` from `FluentThemeData`. Use the values from theme resources instead ([`1295b6`](https://github.com/bdlukaa/fluent_ui/pull/875/commits/a195b58f4440c3c0febc595ba6f0b730a950a0d5))
- **BREAKING** To match the native implementation, `ToggleSwitch.thumb` and `.thumbBuilder` have been renamed to `.knob` and `.knobBuilder`, respectively. `DefaultToggleSwitchThumb` was renamed to `DefaultToggleSwitchKnob` ([e15e89d](https://github.com/bdlukaa/fluent_ui/pull/875/commits/e15e89d4140635796c105cf79a51f9ebc54cdfe6))
- Added `CheckboxThemeData.foregroundColor`, `RadioButtonThemeData.foregroundColor` and `ToggleSwitchThemeData.foregroundColor`, which, by default, reacts if the inputs are disabled or not ([#861](https://github.com/bdlukaa/fluent_ui/issues/861))
- `ToggleSwitch` correctly behaves as disabled when `onChanged` is `null` ([`4b5afb5`](https://github.com/bdlukaa/fluent_ui/pull/875/commits/4b5afb50ece212889917ba89d407fe45151ceff6)) 
- Add `PaneItemExpander.initiallyExpanded` ([#864](https://github.com/bdlukaa/fluent_ui/issues/864))
- Add `NumberFormBox` ([#862](https://github.com/bdlukaa/fluent_ui/issues/862))
- `PaneItem.onTap` from `PaneItemExpander.items`, when displayed in popup, are now correctly invoked ([#859](https://github.com/bdlukaa/fluent_ui/issues/859))
- Navigating through the `Combobox` items on web now works properly ([#757](https://github.com/bdlukaa/fluent_ui/issues/757))
- `TreeViewItem`, if selection mode is `single`, gets selected when focused with the keyboard ([#835](https://github.com/bdlukaa/fluent_ui/issues/835))
- In multiple selection mode, `TreeView`'s built-in checkbox now doesn't receive focus. It can now be focused by invoking it with the keyboard ([#877](https://github.com/bdlukaa/fluent_ui/pull/877))
- Enabled click on `DatePicker` and `TimePicker` ([#6](https://github.com/bdlukaa/fluent_ui/issues/6))
- `DatePicker.endDate.year` is taken into account when displaying the years ([#874](https://github.com/bdlukaa/fluent_ui/issues/874))
- `DatePicker`'s day field is now correctly selected ([d152dc](https://github.com/bdlukaa/fluent_ui/commit/d152dc9cdd0dcd9fe6436e1c1f1f88bc97abef1e))
- `DatePicker` and `TimePicker` are correctly fit into the navigator bounds ([711390](https://github.com/bdlukaa/fluent_ui/commit/711390d7bcc8f17ced8f62130875e13097dd3a22))
- Add `TreeView.gesturesBuilder` and `TreeViewItem.gestures` ([#851](https://github.com/bdlukaa/fluent_ui/issues/851))
- Improved overall `Semantics`. Now, not every input is treated as a button ([2fee45](https://github.com/bdlukaa/fluent_ui/commit/2fee459de612fd562c18ca1924ba835ebb665d7e))
- Deprecated all mobile widgets: `BottomSheet`, `Snackbar`, `Chip` and `PillButtonBar` - and all their related widgets. ([c1cfe491](https://github.com/bdlukaa/fluent_ui/commit/c1cfe491ba0388af540803c8e4a0bb9a049a873f))
- **BREAKING** Removed previously deprecated fields ([ee601649](https://github.com/bdlukaa/fluent_ui/commit/ee6016490dc50d217cc2709e4500cc8748fa0e1d)): 
  - `EditableComboboxFormField.value`. Use `EditableComboboxFormField.initialValue` instead
  - `DatePicker.startYear`. Use `DatePicker.startDate` instead
  - `DatePicker.endYear`. Use `DatePicker.endDate` instead
  - `TextButton`. Use `HyperlinkButton` instead
  - `TabView.wheelScroll`. It is no longer used
  - `ThemeData`. Use `FluentThemeData` instead

## 4.6.2

- Fix Urdu localization ([#849](https://github.com/bdlukaa/fluent_ui/issues/849))

## 4.6.1

- Fix incompatibilities with Flutter 3.10

## 4.6.0 - Flutter 3.10

- **BREAKING** Removed `FluentApp.useInheritedMediaQuery`
- Upgrade the `scroll_pos` dependency (from @WinXaito) to version v0.4.0 ([#831](https://github.com/bdlukaa/fluent_ui/pull/831))
- Added support for Urdu language ([#832](https://github.com/bdlukaa/fluent_ui/pull/832))

## 4.5.1

- Do not unfocus the auto suggest box on clear ([#816](https://github.com/bdlukaa/fluent_ui/issues/816))
- Review all the inputs margins and inputs ([#799](https://github.com/bdlukaa/fluent_ui/pull/799))
- `HyperlinkButton` now uses the correct color in dark mode ([#817](https://github.com/bdlukaa/fluent_ui/pull/817))
- `DatePicker`, `TimePicker` and all other overlay widgets are now positioned correctly if there are multiple navigators ([#817](https://github.com/bdlukaa/fluent_ui/pull/817))
- Added `PasswordFormBox` ([#811](https://github.com/bdlukaa/fluent_ui/issues/811))
- `DateTime.startYear` and `DateTime.endYear` are now deprecated. Use `DateTime.startDate` and `DateTime.endDate` instead. ([#687](https://github.com/bdlukaa/fluent_ui/issues/687))
- Added `.decoration`, `.foregroundDecoration`, `.highlightColor`, `.unfocusedColor`, `.keyboardAppearance`, `.textAlign`, `.textAlignVertical` to `PasswordBox` ([#820](https://github.com/bdlukaa/fluent_ui/issues/820))
- Do not block text style inheritance in widgets ([#823](https://github.com/bdlukaa/fluent_ui/pull/823))
- `NavigationView` now works correctly in top mode ([#821](https://github.com/bdlukaa/fluent_ui/pull/821))
- Add `showDialog.dismissWithEsc` ([#826](https://github.com/bdlukaa/fluent_ui/issues/826))

## 4.5.0

- **MINOR BREAKING** Remove default value of `backButtonDispatcher` when using `FluentApp.router` ([#803](https://github.com/bdlukaa/fluent_ui/pull/803))
- Add parameters `onTapDown` and `onTapUp` on all buttons. ([#795](https://github.com/bdlukaa/fluent_ui/pull/795))
  - **Breaking: if you use the abstract class `BaseButton`, these two parameters are now required**
- Add `PasswordBox` widget ([#795](https://github.com/bdlukaa/fluent_ui/pull/795))
- Improve example in Navigation/NavigationView in app. ([#796](https://github.com/bdlukaa/fluent_ui/pull/796))
- Added Tamil language localization. ([#798](https://github.com/bdlukaa/fluent_ui/pull/798))
- **BREAKING CHANGE** `TextButton` is renamed to `HyperlinkButton` and `ButtonThemeData.textButtonStyle` is renamed to `ButtonThemeData.hyperlinkButtonStyle` ([#802](https://github.com/bdlukaa/fluent_ui/pull/802))
- Added `.notificationPredicate`, `.scrollbarOrientation`, `.pressDuration` and `.minOverscrollLength` to `Scrollbar` ([#809](https://github.com/bdlukaa/fluent_ui/issues/809))
- Rebuild the `TreeView` elements on item invocation ([#810](https://github.com/bdlukaa/fluent_ui/issues/810))

## 4.4.2

- Add `NumberBox` widget. ([#560](https://github.com/bdlukaa/fluent_ui/issues/560) [#771](https://github.com/bdlukaa/fluent_ui/pull/771) [#789](https://github.com/bdlukaa/fluent_ui/pull/789))
- Add support for `routerConfig` to `FluentApp.router` ([#781](https://github.com/bdlukaa/fluent_ui/issues/781))
- Add source code for `Show InfoBar` in example application. ([#785](https://github.com/bdlukaa/fluent_ui/pull/785))
- Make `color` optional in `FluentApp.router`. ([#782](https://github.com/bdlukaa/fluent_ui/issues/782))
- Fix `TabView` scroll (the item count was not correctly set) and now the scroll event is not propagated to the parent. ([#772](https://github.com/bdlukaa/fluent_ui/pull/772))
- Do not calculate the position of the flyout if the `position` parameter is provided. ([#764](https://github.com/bdlukaa/fluent_ui/issues/764))
- Add source code for Surfaces/CommandBar in example application ([#766](https://github.com/bdlukaa/fluent_ui/pull/766))
- Do not enforce a max height on `PaneItem` ([#762](https://github.com/bdlukaa/fluent_ui/issues/762))
- Add Greek localization ([#761](https://github.com/bdlukaa/fluent_ui/pull/761))
- Add `NavigationState.compactOverlayOpen` ([#758](https://github.com/bdlukaa/fluent_ui/issues/758)):

  ```dart
  final key = GlobalKey<NavigationState>();

  NavigationView(key: key);

  final isCompactModeOpen = key.currentState?.compactOverlayOpen ?? false;
  ```

- `TabView` lazy loading ([#751](https://github.com/bdlukaa/fluent_ui/issues/751))
- Added Bangla localization ([#786](https://github.com/bdlukaa/fluent_ui/pull/786))
- Correctly position the flyouts and tooltips on a multi navigator context ([#780](https://github.com/bdlukaa/fluent_ui/pull/780))
- Allow all kinds of menu flyout widgets on `DropDownButton` ([#775](https://github.com/bdlukaa/fluent_ui/issues/775))
- Added `CommandBarCard.borderColor`

## 4.4.1

- Dynamically adding/removing items in NavigationPane ([#744](https://github.com/bdlukaa/fluent_ui/issues/744))
- Fix example application was showing window icons twice on transparency change and maximizing
- Add `TextFormBox.initialValue` ([#749](https://github.com/bdlukaa/fluent_ui/issues/749))
- Add `PaneItem.enabled` ([#748](https://github.com/bdlukaa/fluent_ui/discussions/748))
- Add Thai localization ([#750](https://github.com/bdlukaa/fluent_ui/pull/750))
- `FocusTraversalGroup` is no longer added above `paneBodyBuilder` ([#700](https://github.com/bdlukaa/fluent_ui/pull/700))
- **BREAKING** `NavigationView.paneBodyBuilder` now takes two arguments ([#700](https://github.com/bdlukaa/fluent_ui/pull/700))
  Before:

  ```dart
  NavigationView(
    paneBodyBuilder: (child) {
      return child;
    }
  ),
  ```

  Now:

  ```dart
  NavigationView(
    paneBodyBuilder: (item, child) {
      return child;
    }
  )
  ```

- Use correct height and padding on `TextBox` ([#754](https://github.com/bdlukaa/fluent_ui/pull/754))
- Updated `TextBox` cursor to match the native implementation ([#754](https://github.com/bdlukaa/fluent_ui/pull/754))
- `TextBox` state is now updated correctly when focused ([#754](https://github.com/bdlukaa/fluent_ui/pull/754))

## 4.4.0

- `TabView` macos shortcuts ([#728](https://github.com/bdlukaa/fluent_ui/issues/728))
- `TabView` focus on children now works properly ([#648](https://github.com/bdlukaa/fluent_ui/issues/648))
- `TabView` colors now follow the Win UI 3 theme resources ([#730](https://github.com/bdlukaa/fluent_ui/pull/730))
- Add myanmar localization ([#682](https://github.com/bdlukaa/fluent_ui/pull/682))
- Fix `ContentDialog` copy code ([#735](https://github.com/bdlukaa/fluent_ui/pull/735))
- `TextBox` rework:
  - **BREAKING** Removed `.initialValue`. Use `TextEditingController.text` instead
  - **BREAKING** Removed `.header` and `.headerStyle`. Use `InfoLabel` instead
  - **BREAKING** Removed `.outsidePrefix`, `.outsidePrefixMode`, `.outsideSuffix`, `.outsideSuffixMode`
  - **BREAKING** Removed `.minHeight` and `.iconButtonThemeData`
  - `AutoSuggestBox` popup is now part of the text box tap region ([#698](https://github.com/bdlukaa/fluent_ui/issues/698))
  - `FluentTextSelectionToolbar` now follows global typography ([#712](https://github.com/bdlukaa/fluent_ui/issues/712))
- Attach flyout to target at build time ([#743](https://github.com/bdlukaa/fluent_ui/issues/743))

## 4.3.0

- Correctly calculate the padding around the flyout on automatic mode
- Possibility to supply transparent colors to the barrier ([#702](https://github.com/bdlukaa/fluent_ui/issues/702))
- Correctly assign the current pane mode to `PaneItemExpander` ([#707](https://github.com/bdlukaa/fluent_ui/issues/707))
- `showFlyout.dismissOnPointerMoveAway` now takes the whole flyout box into consideration
- **MINOR BREAKING** Replaced `ContentManager` and `ContentSizeInfo` with `Flyout`
  Before:

  ```dart
  final size = ContentSizeInfo.of(context).size;
  ```

  Now:

  ```dart
  final size = Flyout.of(context).size;
  ```

  With it, it's also possible to have multiple info about the current open flyout. Sub-menus also have their own flyout instance. To close the current flyout, use `Flyout.of(context).close();`

- Added option to open `DropDownButton` flyout programatically ([#723](https://github.com/bdlukaa/fluent_ui/issues/723))

  ```dart
  final dropdownKey = GlobalKey<DropDownButtonState>();

  DropDownButton(
    key: dropdownKey,
    ...
  );

  dropdownKey.currentState?.open(...); // opens the flyout

  final isOpen = dropdownKey.currentState?.isOpen ?? false; // checks if the flyout is open
  ```

- **BREAKING** Removed deprecated memebers: `DropDownButtonItem` and `DropDownButton.buttonStyle` ([#724](https://github.com/bdlukaa/fluent_ui/pull/724))
- `ThemeData` is depreacted. Use `FluentThemeData` instead ([#722](https://github.com/bdlukaa/fluent_ui/issues/722))
- **BREAKING** `MenuFlyoutSubItem.items` now requires a function
  Before:

  ```dart
  MenuFlyoutSubItem(
    items: [...]
  ),
  ```

  After:

  ```dart
  MenuFlyoutSubItem(
    items: (context) {
      // You can call Flyout.of(context).close(), for example
      return [...]
    },
  )
  ```

## 4.2.0

- Flyouts rework ([#690](https://github.com/bdlukaa/fluent_ui/pull/690)):

  Flyouts were reworked to match the design and behavior of native WinUI 3

  **BREAKING** Removed `Flyout` widget.
  To replace it, `FlyoutTarget` and `FlyoutController` were created. `FlyoutTarget` works like a target, which the given `controller` will use to display the flyout

  ***

  Migration guide:

  Before:

  ```dart
  final controller = FlyoutController();

  Flyout(
    controller: controller,
    placement: ...,
    position: ...,
    verticalOffset: ...,
    onOpen: ...,
    onClose: ...,
    child: Button(
      onPressed: controller,
      child: Text('Tap me'),
    ),
  ),
  ```

  Now:

  ```dart
  final controller = FlyoutController();

  FlyoutTarget(
    controller: controller,
    child: Button(
      onPressed: _showFlyout,
      child: Text('Tap me'),
    ),
  ),

  void _showFlyout() async {
    await controller.showFlyout(
      barrierDismissible: ...,
      dismissWithEsc: ..., // NEW
      dismissOnPointerMoveAway: ..., // NEW
      placementMode: ...,
      autoModeConfiguration: ..., // NEW
      forceAvailableSpace: ..., // NEW
      shouldConstrainToRootBounds: ..., // NEW
      additionalOffset: ...,
      margin: ..., // NEW
      barrierColor: ...,
      navigatorKey: ..., // NEW
      transitionBuilder: ..., // NEW
      transitionDuration: ..., // NEW
      builder: (context) => FlyoutContent(...),
    );
  }
  ```

  ***

  Now, it's possible to dismiss the flyout by tapping the barrier (`barrierDismissible`), pressing the `ESC` keyboard key (`dismissWithEsc`) and by moving the cursor (pointer) away from the flyout (`dismissOnPointerMoveAway` - defaults to false);

  Automatic mode is finally implemented, and it's the default mode. By setting `autoModeConfiguration`, it's possible to customize the preferred flyout placement. If flyout doesn't meet the placement conditions, it decides where it fits the best.

  `forceAvailableSpace` determines whether the flyout size should be forced the available space according to the attached target. It's useful when the flyout is large but can not be on top of the target. `NavigationView`'s top navigation mode now uses it by default on pane items overflow.

  `shouldConstrainToRootBounds` determines whether the flyout should fit the root bounds - usually the window bounds. If false, the flyout will be able to overflow the screen on all sides. Defaults to `true`

  `margin` determines the margin of the flyout to the root. `additionalOffset` determines the margin of the flyout to the target.

  It's now possible to assign a custom transition to the flyout by providing `transitionBuilder` and `transitionDuration`. By default, a light slide-fade transition is used, but it can be highly customizable to fit your needs. It provides the current placement mode - since automatic mode may change it at layout time. `DropdownButton` uses it to create its slidethrough transition.

  `position` and `placement` were replaced by `placementMode`, which gives horizontal and vertical options of placement, at all screen alignments. It's also possible to use it in a right-to-left context by using `placementMode.resolve(Directionality.of(context))`

  Use `position` to display the flyout anywhere in the screen. It's useful to create context menus

- Added support for Flutter 3.7 ([#568](https://github.com/bdlukaa/fluent_ui/issues/568))
- Added `TextBox.magnifierConfiguration`, `TextBox.spellCheckConfiguration` and `TextBox.onTapOutside`

## 4.1.5

- Add `AutoSuggestBox.maxPopupHeight` ([#677](https://github.com/bdlukaa/fluent_ui/issues/677))
- Fix assertion in `NavigationViewState` if no pane was currently selected ([#678](https://github.com/bdlukaa/fluent_ui/issues/678))
- Make `NavigationView.paneBodyBuilder` responsible for state management of the widget it returns, allowing `paneBodyBuilder` to return an `IndexedStack` (common use case) ([#679](https://github.com/bdlukaa/fluent_ui/issues/679))
- Added support for Belarusian language ([#686](https://github.com/bdlukaa/fluent_ui/pull/686))
- Added missing German translation for `minute`, `hour`, `day`, `month`, and `year`

## 4.1.4

- Avoid overflow in `DatePicker` and `TimePicker` popup ([#663](https://github.com/bdlukaa/fluent_ui/issues/663))
- Ensure sticky indicator is mounted before updating ([#670](https://github.com/bdlukaa/fluent_ui/issues/670))
- Date and Time pickers popup are now positioned correctly in RTL mode ([#675](https://github.com/bdlukaa/fluent_ui/issues/675))
- It's now possible to navigate through `AutoSuggestBox` items by long pressing arrow up and down keys
- Do not clear focus scope after selecting an item in `AutoSuggestBox` ([#671](https://github.com/bdlukaa/fluent_ui/issues/671))
- `AutoSuggestBox`'s `trailingIcon` now comes after the close button
- **MINOR BREAK** `TextBox.clearGlobalKey` was removed, since it was not used
- Add `AutoSuggestBox.unfocusedColor` and `TextFormBox.unfocusedColor`
- Implement `displayInfoBar`, which shows an info bar as an overlay ([#673](https://github.com/bdlukaa/fluent_ui/issues/673))
- Implement `ThemeData.extensions` ([#674](https://github.com/bdlukaa/fluent_ui/issues/674))

## 4.1.3

- `FlyoutListTile` can be used outside of a flyout ([#650](https://github.com/bdlukaa/fluent_ui/issues/650))
- Add uk localization ([#647](https://github.com/bdlukaa/fluent_ui/pull/647))
- Add swedish localization ([#655](https://github.com/bdlukaa/fluent_ui/pull/655))
- Add `key` parameter to `NavigationPaneItem` and all its instances ([#656](https://github.com/bdlukaa/fluent_ui/issues/656))
- Ensure `fontFamily` is inherit in some widgets ([654](https://github.com/bdlukaa/fluent_ui/issues/654))
- Add `Flyout.navigatorKey` ([#538](https://github.com/bdlukaa/fluent_ui/issues/538))
- Add `Card.borderColor` ([#643](https://github.com/bdlukaa/fluent_ui/issues/643))

## 4.1.2

- `PageHeader` now gives appropriate bounds to its `commandBar` ([#642](https://github.com/bdlukaa/fluent_ui/issues/642))
- Ensure `NavigationView` body state is not lost when resizing window
- Ensure `TabView`' tabs' state are not lost when changing selected tab ([#607](https://github.com/bdlukaa/fluent_ui/pull/607))
- Do not block text field tap ([#343](https://github.com/bdlukaa/fluent_ui/issues/343))
- Do not duplicate `trailing` in `FlyoutContent` ([#487](https://github.com/bdlukaa/fluent_ui/issues/487))

## 4.1.1

- Ensure acrylic is updated only if it's mounted ([#634](https://github.com/bdlukaa/fluent_ui/issues/634))
- Ensure the provided `startYear` and `endYear` in `DateTime` are used properly ([#627](https://github.com/bdlukaa/fluent_ui/issues/627))
- Fix left arrow key not moving to parent item on collapsed `TreeViewItem` ([#632](https://github.com/bdlukaa/fluent_ui/issues/632))
- Added `NavigationPane.scrollBehavior` ([#640](https://github.com/bdlukaa/fluent_ui/issues/640))
- Added `CommandBarCard.borderRadius` ([#641](https://github.com/bdlukaa/fluent_ui/issues/641))
- Ensure combobox scroll controller has a client attached before using it ([#620](https://github.com/bdlukaa/fluent_ui/issues/620))
- Correctly use `TextFormBox.initialValue`
- Added `TreeViewState.toggleItem`, which toggles the item expanded state ([#493](https://github.com/bdlukaa/fluent_ui/issues/493))
- Ensure `NavigationView` pane items are brought into view when selected

## 4.1.0

- Fixed `TreeView` selection state behavior for items that are not expanded ([#578](https://github.com/bdlukaa/fluent_ui/issues/578))
- Added support for Romanian language ([#602](https://github.com/bdlukaa/fluent_ui/pull/602))
- Ensure the body state in `NavigationView` is properly preserved ([#607](https://github.com/bdlukaa/fluent_ui/pull/607))
- **BREAKING** Renamed `ExpanderState.open` to `ExpanderState.isExpanded`
- The same identifier is no longer used for every `Expander` ([#596](https://github.com/bdlukaa/fluent_ui/issues/596))
- Ensure the TabView scroll controller has clients before using it ([#615](https://github.com/bdlukaa/fluent_ui/issues/615))
- TabView now waits a time to resize after closed ([#617](https://github.com/bdlukaa/fluent_ui/issues/617))
- `ToggleButton` border width is uniform ([#610](https://github.com/bdlukaa/fluent_ui/issues/610))

## 4.0.3+1

- Update documentation

## 4.0.3

- `NavigationView` scrollbar can now be dragged ([#472](https://github.com/bdlukaa/fluent_ui/issues/472))
- `PaneItemHeader` can now be used inside a `PaneItemExpander` ([#575](https://github.com/bdlukaa/fluent_ui/issues/575))
- `InfoBadge` no longer overflows when transitioning from compact mode to open mode in `NavigationView` ([#588](https://github.com/bdlukaa/fluent_ui/issues/588))

## 4.0.2

- Add `NavigationView.paneBodyBuilder` for customization of widget built for body of pane. ([#548](https://github.com/bdlukaa/fluent_ui/issues/548))
- Fixed `NavigationAppBar` unnecessary leading icon when no pane is provided in `NavigationView` ([#551](https://github.com/bdlukaa/fluent_ui/pull/551))
- Added `NavigationView.minimalPaneOpen` and, with it, the possibility to open minimal pane programatically ([#564](https://github.com/bdlukaa/fluent_ui/issues/564))
- Assign an index to pane item expanders ([#566](https://github.com/bdlukaa/fluent_ui/issues/566))
- Update `NavigationView` compact mode transition
- `TreeView` updates ([#555](https://github.com/bdlukaa/fluent_ui/issues/555)):
  - **BREAKING** Added `TreeViewItemInvokeReason` parameter to `TreeView.onItemInvoked` and `TreeViewItem.onInvoked`.
  - Fix clearing out selection state on initial state build in certain cases for a single selection mode tree view.
  - Fix single selection mode to properly deselect hidden child items when selecting a collapsed parent item.
  - Add `TreeView.includePartiallySelectedItems` so that items who have children with a mixed selection state will be included in the `onSelectionChanged` callback.
  - Add `TreeView.deselectParentWhenChildrenDeselected` optional behavior so that parent items can remain selected when all of their children are deselected.
  - Add `TreeViewItem.setSelectionStateForMultiSelectionMode` helper method and `[TreeViewItem].selectedItems` extension method, to make it easier for application code to programmatically change selection state of items in a multi-selection mode tree view.
- Added support for Uzbek language

## 4.0.1

- `PaneItemAction.body` is no longer required ([#545](https://github.com/bdlukaa/fluent_ui/issues/545))
- Added `DropDownButton.onOpen` and `DropDownButton.onClose` callbacks ([#537](https://github.com/bdlukaa/fluent_ui/issues/537))
- Ensure `MenuFlyoutItem.onPressed` is called after the flyout is closed if `DropDownButton.closeAfterClick` is true ([#520](https://github.com/bdlukaa/fluent_ui/issues/520))
- Ensure the `TimePicker` and `DatePicker` popups will fit if the screen is small ([#544](https://github.com/bdlukaa/fluent_ui/issues/544))
- Do not apply padding to `NavigationAppBar.leading` ([#539](https://github.com/bdlukaa/fluent_ui/issues/539))
- Added `AutoSuggestBox.noResultsFoundBuilder` ([#542](https://github.com/bdlukaa/fluent_ui/issues/542))
- Added `AutoSuggestBox.inputFormatters` ([#542](https://github.com/bdlukaa/fluent_ui/issues/542))
- Added support for Hebrew language

## 4.0.0

- **BREAKING** Removed `NavigationBody`. Use `PaneItem.body` instead ([#510](https://github.com/bdlukaa/fluent_ui/pull/510)/[#531](https://github.com/bdlukaa/fluent_ui/pull/531)):  
  Before:

  ```dart
  NavigationView(
    pane: NavigationPane(
      items: [
        PaneItem(icon: Icon(FluentIcons.add)),
        PaneItem(icon: Icon(FluentIcons.add)),
        PaneItem(icon: Icon(FluentIcons.add)),
      ],
    ),
    content: NavigationBody(
      children: [
        _Item1(),
        _Item2(),
        _Item3(),
      ],
    ),
  ),
  ```

  Now:

  ```dart
  NavigationView(
    ...
    pane: NavigationPane(
      items: [
        PaneItem(
          icon: Icon(FluentIcons.add),
          body: _Item1(),
        ),
        PaneItem(
          icon: Icon(FluentIcons.add),
          body: _Item2(),
        ),
        PaneItem(
          icon: Icon(FluentIcons.add),
          body: _Item3(),
        ),
      ],
    ),
  ),
  ```

  Or if you don't have a pane, you can use the content like the following:

  ```dart
  NavigationView(
    content: ScaffoldPage(
      header: PageHeader(
        title: titleRow,
      ),
      content: child,
    ),
  ),
  ```

  _either one attribute of pane or content must not be null_

  Use `NavigationView.transitionsBuilder` to create custom transitions

- Added `PaneItem.onTap` ([#533](https://github.com/bdlukaa/fluent_ui/issues/533))
- Compact pane is no longer toggled when item is selected ([#533](https://github.com/bdlukaa/fluent_ui/issues/533)).
  To toggle it programatically, use `NavigationViewState.toggleCompactOpenMode` when an item is tapped
- Dynamic header height for open pane ([#530](https://github.com/bdlukaa/fluent_ui/issues/530))
- Fixes memory leaks on `NavigationView`
- `TreeView` updates:

  - All items of the same depth level now have the same indentation. Before, only items with the same parent were aligned.
  - The hitbox for the expand icon of each item now uses the item's full height and is three times wider than the actual icon. This corresponds to the implementation in the explorer of Windows 10/11.
  - You can now choose whether the items of a TreeView should use narrow or wide spacing.
  - Do not invoke the tree view item on secondary tap ([#526](https://github.com/bdlukaa/fluent_ui/issues/526))
  - **BREAKING** `TreeView.onSecondaryTap` is now a `(TreeViewItem item, TapDownDetails details)` callback:
    Before:

    ```dart
    TreeView(
      ...,
      onSecondaryTap: (item, offset) async {}
    ),
    ```

    Now:

    ```dart
    TreeView(
      ...,
      onSecondaryTap: (item, details) {
        final offset = details.globalPosition;
      },
    )
    ```

  - Expand/collape items with right and left arrow keys, respectively ([#517](https://github.com/bdlukaa/fluent_ui/issues/517))
  - Added `TreeView.onItemExpandToggle` and `TreeViewItem.onExpandToggle` ([#522](https://github.com/bdlukaa/fluent_ui/issues/522))

- **BREAKING** `AutoSuggestBox` dynamic type support ([#441](https://github.com/bdlukaa/fluent_ui/issues/441)):

  Before:

  ```dart
  AutoSuggestBox(
    items: cats.map((cat) {
      return AutoSuggestBoxItem(
        value: cat,
        onFocusChange: (focused) {
          if (focused) debugPrint('Focused $cat');
        }
      );
    }).toList(),
    onSelected: (item) {
      setState(() => selected = item);
    },
  ),
  ```

  Now:

  ```dart
  AutoSuggestBox<String>(
    items: cats.map((cat) {
      return AutoSuggestBoxItem<String>(
        value: cat,
        label: cat,
        onFocusChange: (focused) {
          if (focused) debugPrint('Focused \$cat');
        }
      );
    }).toList(),
    onSelected: (item) {
      setState(() => selected = item);
    },
  ),
  ```

## [4.0.0-pre.4] - Almost there - [02/09/2022]

- `DisableAcrylic` now fully disable transparency of its decendents `Acrylic`s ([#468](https://github.com/bdlukaa/fluent_ui/issues/468))
- Do not interpolate between infinite constraints on `TabView` ([#430](https://github.com/bdlukaa/fluent_ui/issues/430))
- Do not rebuild the `TimePicker` popup when already rebuilding ([#437](https://github.com/bdlukaa/fluent_ui/issues/437))
- `ToggleSwitch` updates:
  - Use the correct color for `DefaultToggleSwitchThumb` ([#463](https://github.com/bdlukaa/fluent_ui/issues/463))
  - Added `ToggleSwitch.leadingContent`, which positions the content before the switch ([#464](https://github.com/bdlukaa/fluent_ui/issues/464))
  - Added `ToggleSwitch.thumbBuilder`, which builds the thumb based on the current state
- Added `TextChangedReason.cleared`, which is called when the text is cleared by the user in an `AutoSuggestBox` ([#461](https://github.com/bdlukaa/fluent_ui/issues/461))
- Call `AutoSuggestBox.onChanged` when an item is selected using the keyboard ([#483](https://github.com/bdlukaa/fluent_ui/issues/483))
- `Tooltip` overlay is now ignored when hovered ([#443](https://github.com/bdlukaa/fluent_ui/issues/443))
- Do not add unnecessary padding in `DropdownButton` ([#475](https://github.com/bdlukaa/fluent_ui/issues/475))
- `ComboBox` updates:
  - **BREAKING** Renamed `Combobox` to `ComboBox`
  - **BREAKING** Renamed `ComboboxItem` to `ComboBoxItem`
  - **BREAKING** Renamed `ComboBox.backgroundColor` to `ComboBox.popupColor`
  - Implement `EditableComboBox`, a combo box that accepts items that aren't listed ([#244](https://github.com/bdlukaa/fluent_ui/issues/244))
  - `ComboBox.isExpanded: false` now correctly sets the button width ([#382](https://github.com/bdlukaa/fluent_ui/issues/382))
  - `ComboBox`'s items height are correctly calculated, as well as initial scroll offset ([#472](https://github.com/bdlukaa/fluent_ui/issues/478))
  - **BREAKING** `ComboBox.disabledHint` was renamed to `ComboBox.disabledPlaceholder`
  - Added `ComboBoxFormField` and `EditableComboBoxFormField` ([#373](https://github.com/bdlukaa/fluent_ui/issues/373))
  - `ComboBox.comboBoxColor` is now correctly applied ([#468](https://github.com/bdlukaa/fluent_ui/issues/468))
  - `ComboBox` popup can't be opened if disabled
- Implemented `PaneItemExpander` ([#299](https://github.com/bdlukaa/fluent_ui/pull/299))
- `TimePicker` and `DatePicker` popup now needs a minimum width of 260 ([#494](https://github.com/bdlukaa/fluent_ui/pull/494))
- Correctly align `NavigationAppBar` content ([#494](https://github.com/bdlukaa/fluent_ui/pull/494))
- **BREAKING** Added `InfoLabel.rich`. `InfoLabel` is no longer a constant contructor ([#494](https://github.com/bdlukaa/fluent_ui/pull/494))
- Always add `GlobalMaterialLocalizations` above `ReorderableListView` ([#492](https://github.com/bdlukaa/fluent_ui/issues/492))
- **BREAKING** Removed `ContentDialog.backgroundDismiss`. Use `showDialog.barrierDismissable` ([#490](https://github.com/bdlukaa/fluent_ui/issues/490))
- Reviewed focus ([#496](https://github.com/bdlukaa/fluent_ui/issues/496))
  - `DatePicker` and `TimePicker` now show the focus highlight.
    Their popup now can be controlled using the keyboard
  - `NavigationBody` now uses a `FocusTraversalGroup` to handle focus
    This means the the content of the body will be fully traversed before moving on to another widget or group of widgets. [Learn more](https://docs.flutter.dev/development/ui/advanced/focus#focustraversalgroup-widget)
  - `TreeViewItem` now shows the focus highlight. They can also be selected using the keyboard
  - `Expander` now shows the focus highlight
- Progress Indicators velocity is no longer affected by device frame rate ([#502](https://github.com/bdlukaa/fluent_ui/pull/502))
- Added `AutoSuggestBox.enabled` ([#504](https://github.com/bdlukaa/fluent_ui/issues/504))
- Correctly keep the `NavigationView` animation state ([cf0fae1](https://github.com/bdlukaa/fluent_ui/commit/cf0fae16ce9a8879653606571e90af12f711bb84) ,[bd89ba6](https://github.com/bdlukaa/fluent_ui/commit/bd89ba6791dfe2762b37b3e291d8d1a7979cb3f5))
- Calculate `selected` for all parents as soon as the `TreeView` is built

## [4.0.0-pre.3] - Top navigation and auto suggestions - [13/08/2022]

- `NavigationView` mode fixes:

  - When top overflow menu is opened, `PaneItemHeader` no longer throws an unsupported error
  - When on top mode, `PaneItemHeader` is properly aligned to the other items.
  - Added `NavigationPaneThemeData.headerPadding`, which is applied to `PaneItemHeader` on open, compact and minimal mode. It defaults to 10 pixels at the top
  - **BREAKING** `PaneItem.getPropertyFromTitle` is now `widget.getProperty`:

  Before:
  `getPropertyFromTitle<TextStyle>()`

  Now:
  `title.getProperty<TextStyle>()`

  This was changed because the properties of `PaneItemHeader` needed to be accessed, but the old version only supported to get the properties of `PaneItem.title`. It can be called on a `Text`, `RichText` or in an `Icon` widget

  - `InheritedNavigationView` is now accessible on the top overflow menu
  - Added `NavigationPaneThemeData.selectedTopTextStyle` and `NavigationPaneThemeData.unselectedTopTextStyle`, which is applied to the items on top mode
  - Fixed `content` focus on minimal mode
  - Updated default transitions for top mode: `HorizontalSlidePageTransition`

- Fix incorrect translation of `TimePicker` in Traditional Chinese.
- Added `ScaffoldPage.resizeToAvoidBottomInset` ([#444](https://github.com/bdlukaa/fluent_ui/issues/444))
- Consider view padding for `NavigationAppBar`
- `Scrollbar` updates ([#356](https://github.com/bdlukaa/fluent_ui/pull/356)):
  - Correctly use `backgroundColor` to display the track color
  - Added `padding` and `hoveringPadding`
  - Check if animation is disposed before using it ([#446](https://github.com/bdlukaa/fluent_ui/issues/446))
- Update `AutoSuggestBox` ([#450](https://github.com/bdlukaa/fluent_ui/pull/450)):

  - Added `.enableKeyboardControls`. When true, items can be selected using the keyboard ([#19](https://github.com/bdlukaa/fluent_ui/issues/19))
  - Added `.sorter`, which lets you set a custom sort function for the suggestions. `AutoSuggestBox.defaultItemSorter` is used by default
  - Overlay's height is now correctly calculated based on the screen size. It no longer overlaps the screen. `viewPadding` is also taken into consideration
  - Close the overlay if the textbox width is changes ([#456](https://github.com/bdlukaa/fluent_ui/issues/456))
  - `.items` can be dynamically loaded ([#387](https://github.com/bdlukaa/fluent_ui/issues/387))
  - **BREAKING** `.items` is now a `List<AutoSuggestBoxItem>`:
    Before:

  ```dart
  AutoSuggestBox(
    items: [
      'Cat',
      'Dog',
      'Bird',
      'Horse',
    ],
    ...
  ),
  ```

  Now:

  ```dart
  AutoSuggestBox(
    items: [
      'Cat',
      'Dog',
      'Bird',
      'Horse',
    ].map((animal) {
      return AutoSuggestBoxItem(
        value: animal, // this takes a String
        child: Text('Animal $animal'), // this takes a Widget. If null, value is displayed as a text
        onFocusChange: (focused) {
          // this is called when the item is focused using the keyboard arrow keys
          if (focused) debugPrint('Focused animal $animal');
        },
        onSelected: () {
          // this is called when the item is selected
          debugPrint('Selected animal $animal');
        }
      );
    }).toList(),
    ...
  )
  ```

- `Combobox` updates ([#454](https://github.com/bdlukaa/fluent_ui/pull/454)):
  - Popup size is now correctly calculated ([#413](https://github.com/bdlukaa/fluent_ui/issues/413))
  - Correctly clip the popup while performing the animation ([#379](https://github.com/bdlukaa/fluent_ui/issues/379))
- Correctly check if a locale is supported ([#455](https://github.com/bdlukaa/fluent_ui/issues/455))

## [4.0.0-pre.2] - Tabs, Tiles and Bugs - [23/07/2022]

- Remove whitespace on `ContentDialog` if title is omitted ([#418](https://github.com/bdlukaa/fluent_ui/issues/418))
- Apply correct color to the Date and Time Pickers button when selected ([#415](https://github.com/bdlukaa/fluent_ui/issues/415), [#417](https://github.com/bdlukaa/fluent_ui/issues/417))
- Expose more useful properties to `AutoSuggestBox` ([#419](https://github.com/bdlukaa/fluent_ui/issues/419))
- **BREAKING** `PopupContentSizeInfo` was renamed to `ContentSizeInfo`
- Reworked `ListTile` ([#422](https://github.com/bdlukaa/fluent_ui/pull/422)):
  - **BREAKING** Removed `TappableListTile`
  - Added support for single and multiple selection. Use `ListTile.selectable` ([#409](https://github.com/bdlukaa/fluent_ui/issues/409))
  - Added focus support
  - Use the Win UI design
- Reviewed animation durations ([#421](https://github.com/bdlukaa/fluent_ui/issues/421))
  - **BREAKING** Removed `.animationDuration` and `.animationCurve` from `ScrollbarThemeData`
  - Added `expandContractAnimationDuration` and `contractDelay` to `ScrollbarThemeData`
- `NavigationPaneSize` constraints are now correctly applied when in open mode ([#336](https://github.com/bdlukaa/fluent_ui/issues/336))
- `NavigationIndicator` can't be invisble anymore when animation is stale ([#335](https://github.com/bdlukaa/fluent_ui/issues/335))
- Updated `TabView`:

  - **BREAKING** Removed `TabView.bodies`. Now, `Tab.body` is used.
    Before

    ```dart
    TabView(
      tabs: [
        Tab(text: Text('Tab 1')),
        Tab(text: Text('Tab 2')),
      ],
      bodies: [
        Tab1Body(),
        Tab2Body(),
      ],
    ),
    ```

    Now:

    ```dart
    TabView(
      tabs: [
        Tab(
          text: Text('Tab 1'),
          body: Tab1Body(),
        ),
        Tab(
          text: Text('Tab 2'),
          body: Tab2Body(),
        ),
      ],
    ),
    ```

  - Updated `TabView` tabs' constraints and padding
  - Fixed tab width when `TabWidthBehavior` is `compact`
  - `FlutterLogo` is no longer the default tab Icon

- `DropDownButton` menu is now sized correctly according to the screen size
- If there isn't enough space to display the menu on the preferred position, `Flyout` will display on the opposite position ([#435](https://github.com/bdlukaa/fluent_ui/pull/435))

## [4.0.0-pre.1] - Materials and Pickers - [29/06/2022]

- Exposed private properties that makes it easier to create custom panes for `NavigationView` ([#365](https://github.com/bdlukaa/fluent_ui/issues/365)):
  - `kCompactNavigationPaneWidth`
  - `kOpenNavigationPaneWidth`
  - `NavigationPane.changeTo`
  - `PaneItem.getPropertyFromTitle`
- `PaneScrollConfiguration` is now applied to custom pane on `NavigationView`
- Added `NavigationViewState.displayMode`. It results in the current display mode used by the view, including the automatic display mode ([#360](https://github.com/bdlukaa/fluent_ui/issues/360)):

  ```dart
  // Define the key
  final key = GlobalKey<NavigationViewState>();

  NavigationView(
    // pass the key to the view
    key: key,
    ...,
  )

  // Get the current display mode. Note that, in order to find out the automatic display mode,
  // the widget must have been built at least once
  final PaneDisplayMode currentDisplayMode = key.currentState.displayMode;
  ```

- The app bar action no longer overflow when minimal pane/compact overlay is open ([#361](https://github.com/bdlukaa/fluent_ui/issues/361))
- Update `AutoSuggestBox`:
  - It now uses `Acrylic`, but it can be disabled using `DisableAcrylic`
  - `TextChangedReason.suggestionChoosen` is now called properly
- Updated `TextBox`:
  - `TextBox` colors were updated to match the Win 11 design.
  - Fluent Text Selection Control now make use of `Acrylic`. Its items were also updated
- Updated pickers ([#406](https://github.com/bdlukaa/fluent_ui/pull/406)):

  - If `selected` is null, a placeholder text is shown ([#306](https://github.com/bdlukaa/fluent_ui/issues/306))
  - Added new localization messages: `hour`, `minute`, `AM`, `PM`, `month`, `day`and `year`.
  - **BREAKING** Removed `.hourPlaceholder`, `.minutePlaceholder`, `.amText`, `.pmText` from `TimePicker`. It was replaced, respectivelly, by the `hour`, `minute`, `AM`, `PM` localization messages
  - On `DatePicker`, it's now possible to change the order of the fields:

  ```dart
  DatePicker(
    ...,
    fieldOrder: [
      DatePickerField.day,
      DatePickerField.month,
      DatePickerField.year,
    ],
  )
  ```

  The fields are ordered based on the current locale by default

  - On `DatePicker`, the day and year fields are now formatted based on the current locale (`getDateOrderFromLocale`)

- Update `Slider` ([#405](https://github.com/bdlukaa/fluent_ui/issues/405)):
  - Added `.thumbRadius` and `.trackHeight` to `SliderThemeData`
  - The active track now isn't taller than the inactive track

## [4.0.0-pre.0] - [07/06/2022]

- Show menu button on automatic minimal display mode ([#350](https://github.com/bdlukaa/fluent_ui/pull/350))
- **BREAKING** `Map<ShortcutActivator, Intent>?` is now the typed used on `FluentApp.shortcuts` ([#351](https://github.com/bdlukaa/fluent_ui/pull/351))
- `TextBox` review ([#352](https://github.com/bdlukaa/fluent_ui/pull/352)):
  - Added `.initialValue`, `.selectionControls`, `.mouseCursor`, `.textDirection`, `.scribbleEnabled` and `.enableIMEPersonalizedLearning` to `TextBox`
  - Added `AutoFillClient` to `TextBox`
  - Added `UnmanagedRestorationScope` to `TextFormBox`
- Added `AutoSuggestBox.form`, that uses `TextFormBox` instead of `TextBox` ([#353](https://github.com/bdlukaa/fluent_ui/pull/353))
- Do not overflow when text is too long on `Chip` ([#322](https://github.com/bdlukaa/fluent_ui/issues/322))
- Add RTL support for `Chip`
- `Card` updates:
  - Updated card's background colors
  - **BREAKING** Removed `Card.elevation`
  - Added `Card.margin`, which is the margin around the card
- Updated `Combobox` and `Button` designs
- Updated `NavigationPane` behaviour. Now, if the header is null, the space it should have taken will be removed from the pane (display mode affected: minimal, open only) ([#359](https://github.com/bdlukaa/fluent_ui/pull/359))
- Reviewed `DatePicker` and `TimePicker` ([#357](https://github.com/bdlukaa/fluent_ui/pull/357))
  - Correctly apply dimensions and positions to both pickers
  - Update the picker popup style and behavior
- Colors Update ([#368](https://github.com/bdlukaa/fluent_ui/pull/368)):

  - Added `ResourceDictionary`, which provides default colors to be used on components
  - (forms) Updated `Combobox` style. It now uses `Acrylic` on the combobox popup menu
  - (buttons) Updated `Button`, `FilledButton`, `IconButton` and `TextButton` styles
  - (toggleable inputs) Updated `Checkbox`, `Chip`, `RadioButton`, `RatingBar`, `ToggleButton` and `ToggleSwitch`

    - **BREAKING** Updated `Slider`:

      - `SliderThemeData.thumbColor`, `SliderThemeData.activeColor` and `SliderThemeData.inactiveColor` now are of type `ButtonState<Color?>?`, which handles the button color on different states. `SliderThemeData.disabledThumbColor`, `SliderThemeData.disabledActiveColor` and `SliderThemeData.disabledInactiveColor` were removed
      - Before:

      ```dart
      SliderThemeData(
        thumbColor: Colors.green,
      ),
      ```

      - Now:

      ```dart
      SliderThemeData(
        // Apply Colors.green for all button states. Instead you can use ButtonState.resolveWith to use different values according to the current state
        thumbColor: ButtonState.all(Colors.green),
      ),
      ```

  - (navigation) Updated `NavigationView`, `PaneItem` and `ScaffoldPage`
    - Updated `TabView` and its tabs styles. A `FocusBorder` is now used to display the focus highlight of the tabs
    - All combinations of `BorderRadius` can now be used on `FocusBorder`
  - (surfaces) Updated `Card`, `ContentDialog`, `InfoBar`, `Expander`, `Flyout` and `Divider``
    - Added `InfoBar.isIconVisible`
  - (indicators) Updated `ProgressBar`, `ProgressRing` and `InfoBadge`
  - (other) Added helper methods for `AccentColor`: `AccentColor.defaultBrushFor`, `AccentColor.secondaryBrushFor` and `AccentColor.tertiaryBrushFor`
  - Polish translation added

## [3.12.0] - Flutter 3.0 - [13/05/2022]

- Add support for Flutter 3.0 (Fixes [#186](https://github.com/bdlukaa/fluent_ui/issues/186), [#327](https://github.com/bdlukaa/fluent_ui/issues/327))

## [3.11.1] - [30/04/2022]

- Reworked `DropDownButton` ([#297](https://github.com/bdlukaa/fluent_ui/pull/297)):

  - `DropDownButton` now uses `Flyout` and `MenuFlyout` to display the menu
  - Added scrolling features and style to `MenuFlyout`
  - `MenuFlyout` content height is now properly calculated (Fixes [#210](https://github.com/bdlukaa/fluent_ui/issues/210))
  - `DropDownButtonItem` is deprecated. `MenuFlyoutItem` should be used instead
  - Added `DropDownButton.buttonBuilder`, which is able to style the button as you wish. `DropDownButton.buttonStyle` is now deprecated

  ```dart
  DropDownButton(
    items: [...],
    // onOpen should be called to open the flyout. If onOpen is null, it means the button
    // should be disabled
    buttonBuilder: (context, onOpen) {
      return Button(
        ...,
        onPressed: onOpen,
      );
    }
  )
  ```

- `TextButton` now uses `textButtonStyle` instead of `outlinedButtonStyle`
- Add `TextFormBox.decoration` ([#312](https://github.com/bdlukaa/fluent_ui/pull/312))

## [3.11.0] - Menu Flyouts - [23/04/2022]

- Implemented `MenuFlyout` ([#266](https://github.com/bdlukaa/fluent_ui/pull/266))
  - Implemented `FlyoutPosition`, which controls where the flyout will be opened according to the child. It can be `above`, `below` or `side`
  - `FlyoutOpenMode.longHover`, which makes possible to open the flyout when the user performs a long hover
  - Added `Flyout.onOpen` and `Flyout.onClose`. Some convenience callbacks that are called when the flyout is opened or closed, respectively
  - Implement `PopupContentSizeInfo`, which provides the information about the content size
  - Implemented `MenuFlyoutItem`, `MenuFlyoutSeparator` and `MenuFlyoutSubItem`. They are used inside `MenuFlyout` to render the menu items
  - `horizontalPositionDependentBox` is now globally available for use as a top function
- Implemented overflow popup on `NavigationView` for top mode ([#277](https://github.com/bdlukaa/fluent_ui/pull/277))
- `InfoBadge` now is correctly positioned on top mode ([#296](https://github.com/bdlukaa/fluent_ui/pull/296))

## [3.10.3] - [15/04/2022]

- Do not use duplicated `Scrollbar`s ([#279](https://github.com/bdlukaa/fluent_ui/pull/279/))
- Allow custom height on `NavigationPane` header. ([#260](https://github.com/bdlukaa/fluent_ui/pull/260/))
- Allow to define the minimal tab width ([#282](https://github.com/bdlukaa/fluent_ui/pull/282/))
- Allow applying custom leading Widget to NavigationPane ([#288](https://github.com/bdlukaa/fluent_ui/pull/288/))
- `TextFormBox.expands` now works properly ([#291]](https://github.com/bdlukaa/fluent_ui/pull/291))
- Focus on `TextBox` is no longer duplicated ([#290](https://github.com/bdlukaa/fluent_ui/pull/290))

## [3.10.2] - [09/04/2022]

- `NavigationView` without pane no longer throws error ([#276](https://github.com/bdlukaa/fluent_ui/issues/276))

## [3.10.1] - [06/04/2022]

- Fix overflow behavior for `TreeViewItem` ([#270](https://github.com/bdlukaa/fluent_ui/pull/270))
- Do not animate sticky indicators when parent is updated ([#273](https://github.com/bdlukaa/fluent_ui/pull/273))
- Add Arabic(ar) localization ([#268](https://github.com/bdlukaa/fluent_ui/pull/268))

## [3.10.0] - Localization, Indicators, CommandBar and Flyouts - [02/04/2022]

- Improves `icons.dart` formatting and its generation ([#215](https://github.com/bdlukaa/fluent_ui/pull/215))
- Use correct color on `FilledButton` when disabled ([209](https://github.com/bdlukaa/fluent_ui/pull/209))
- Built-in support for new languages ([#216](https://github.com/bdlukaa/fluent_ui/pull/216)):
  - English
  - Spanish (reviewed by [@henry2man](https://github.com/henry2man))
  - French (reviewed by [@WinXaito](https://github.com/WinXaito))
  - Brazilian Portuguese (reviewed by [@bdlukaa](https://github.com/bdlukaa))
  - Russian (reviewed by [@raitonoberu](https://github.com/raitonoberu))
  - German (reviewed by [@larsb24](https://github.com/larsb24))
  - Hindi (reviewed by [@alexmercerind](https://github.com/alexmercerind))
  - Simplified Chinese (reviewed by [@zacksleo](https://github.com/zacksleo))
- Add `useInheritedMediaQuery` property to `FluentApp` ([#211](https://github.com/bdlukaa/fluent_ui/pull/211))
- `TreeView` updates ([#255](https://github.com/bdlukaa/fluent_ui/pull/225)):
  - Optional vertical scrolling by setting `shrinkWrap` to `false`
  - TreeViewItem now has a custom primary key (`value` field)
  - Added `onSelectionChanged` callback, called when the selection is changed
- Account for enabled on pressing states ([#233](https://github.com/bdlukaa/fluent_ui/pull/233))
- Implement `CommandBar` ([#232](https://github.com/bdlukaa/fluent_ui/pull/232))
  - Add `DynamicOverflow` layout widget, for one-run horizontal or vertical layout with an overflow widget
  - Add `HorizontalScrollView` helper widget, with mouse wheel horizontal scrolling
- Long `content` widget no longer overflow in `ContentDialog` ([#242](https://github.com/bdlukaa/fluent_ui/issues/242))
- Content state is no longer lost when the pane display mode is changed ([#250](https://github.com/bdlukaa/fluent_ui/pull/250))
- **BREAKING** Update indicators ([#248](https://github.com/bdlukaa/fluent_ui/pull/248)):

  - Added `InheritedNavigationView`
  - Updated sticky indicator to match the latest Win 11 UI ([#173](https://github.com/bdlukaa/fluent_ui/issues/173))
  - **BREAKING** Renamed `NavigationPane.indicatorBuilder` to `NavigationPane.indicator`
  - **BREAKING** Indicators are no longer built with functions
    Before:

    ```dart
    indicatorBuilder: ({
      required BuildContext context,
      required NavigationPane pane,
      required Axis axis,
      required Widget child,
    }) {
      if (pane.selected == null) return child;
      assert(debugCheckHasFluentTheme(context));
      final theme = NavigationPaneTheme.of(context);

      final left = theme.iconPadding?.left ?? theme.labelPadding?.left ?? 0;
      final right = theme.labelPadding?.right ?? theme.iconPadding?.right ?? 0;

      return StickyNavigationIndicator(
        index: pane.selected!,
        pane: pane,
        child: child,
        color: theme.highlightColor,
        curve: Curves.easeIn,
        axis: axis,
        topPadding: EdgeInsets.only(left: left, right: right),
      );
    }
    ```

    Now:

    ```dart
    indicator: StickyNavigationIndicator(
      color: Colors.blue.lighter, // optional
    ),
    ```

- `initiallyExpanded` property on `Expander` works properly ([#252](https://github.com/bdlukaa/fluent_ui/pull/252))
- **BREAKING** Flyout changes:
  - Removed `Flyout.contentWidth` and added `FlyoutContent.constraints`. Now the content will be automatically sized and layed out according to the placement
  - Added `Flyout.placement` which takes a `FlyoutPlacement`
  - Added `Flyout.openMode` which takes a `FlyoutOpenMode`
  - `Flyout.controller` is no longer required. If not provided, a local controller is created to handle the `Flyout.openMode` settings
  - **Breaking** `FlyoutController.open` is now a function
  - Added `FlyoutController.isOpen`, `FlyoutController.isClosed`, `FlyoutController.close()`, `FlyoutController.open()` and `FlyoutController.toggle()`
  - **Breaking** Removed `Popup.contentHeight`
- **BREAKING** Updated typography ([#261](https://github.com/bdlukaa/fluent_ui/pull/261)):
  - Renamed `Typography.standart` to `Typography.fromBrightness`
  - Renamed `Typography` constructor to `Typography.raw`
  - Default color for dark mode is now `const Color(0xE4000000)`
  - Updated default font sizes for `display`, `titleLarge`, `title` and `subtitle`
- `TabWidthBehavior.sizeToContent` now works properly ([#218](https://github.com/bdlukaa/fluent_ui/issues/218))

## [3.9.1] - Input Update - [25/02/2022]

- `TextBox` updates: ([#179](https://github.com/bdlukaa/fluent_ui/pull/179))
  - Correctly apply the `style` property
  - Correctly apply `decoration` to the background
  - Added `foregroundDecoration` and `highlightColor` property. They can not be specified at the same time
  - **BREAKING** replaced `maxLengthEnforeced` with `maxLengthEnforcement`
- Expose more propertied to `TextFormBox`
- `AutoSuggestBox` updates:
  - Improved fidelity of the suggestions overlay expose more customization properties ([#174](https://github.com/bdlukaa/fluent_ui/issues/174))
  - When a suggestion is picked, the overlay is automatically closed and the text box is unfocused
  - Clear button now only shows when the text box is focused
- Add directionality support ([#184](https://github.com/bdlukaa/fluent_ui/pull/184))
- Correctly apply elevation for `DropDownButton` overlay ([#182](https://github.com/bdlukaa/fluent_ui/issues/182))
- Show app bar even if `NavigationPane` is not provided on `NavigationView` ([#187](https://github.com/bdlukaa/fluent_ui/issues/187))
- Ensure `NavigationAppBar.actions` are rendered on the top of the other widgets ([#177](https://github.com/bdlukaa/fluent_ui/issues/177))
- All Form widgets now have the same height by default
- Only show one scrollbar on `ComboBox` overlay
- Fix opened pane opacity
- Added `menuColor` for theme, which is now used by dropdown button, auto suggest box, tooltip and content dialog
- Added `Card` and `cardColor` for theme
- Update fluent text controls and added support for `SelectableText` ([#196](https://github.com/bdlukaa/fluent_ui/pull/196))

## [3.9.0] - Fidelity - [10/02/2022]

- **BREAKING** Renamed `standartCurve` to `standardCurve`
- **BREAKING** Completly rework `DropDownButton`
- **BREAKING** Removed `CheckboxThemeData.thirdStateIcon`

  Currently, there isn't a fluent icon that is close to the native icon. A local widget _`_ThirdStateDash`_ is used

- Do not override material `Theme` on `FluentApp` ([#155](https://github.com/bdlukaa/fluent_ui/pull/154))
- Slider thumb now doesn't change inner size if hovered while disabled
- Uniform foreground color on `Checkbox`
- Updated `FilledButton` Style
- `ToggleButton` and `FilledButton` now share the same style
- `ScaffoldPage.scrollable` and `ScaffoldPage.withPadding`
- Ensure we use `Typography.body` as the default text style on `BaseButton` ([#120](https://github.com/bdlukaa/fluent_ui/issues/160))
- Update `ButtonThemeData.uncheckedInputColor`

## [3.8.0] - Flutter Favorite - [03/02/2022]

- Tests ([#142](https://github.com/bdlukaa/fluent_ui/pull/142))
- Added Material Theme to Fluent Theme Builder ([#133](https://github.com/bdlukaa/fluent_ui/issues/133))
- Add more customization options to PaneItem ([#111](https://github.com/bdlukaa/fluent_ui/issues/111), [#144](https://github.com/bdlukaa/fluent_ui/issues/144))
- `NavigationView` updates **BREAKING**:

  - Properly add item key to `PaneItem` in top mode ([#143](https://github.com/bdlukaa/fluent_ui/issues/143))
  - Items bounds and positions are fetched when the item list is scrolled as well to prevent misalignment
  - Added the helper functions `NavigationIndicator.end` and `NavigationIndicator.sticky`
  - Use `Curves.easeIn` for sticky navigation indicator by default
  - Use the correct accent color for navigation indicators by default
  - `EntrancePageTransition` is now the correct page transition used when display mode is top
  - Apply correct press effect for `PaneItem` when display mode is top
  - **BREAKING** Removed `NavigationPane.defaultNavigationIndicator`
  - **BREAKING** Replaced `offsets` and `sizes` with `pane` in `NavigationPane`

  Before:

  ```dart
  pane: NavigationPane(
    indicatorBuilder: ({
      required BuildContext context,
      /// The navigation pane corresponding to this indicator
      required NavigationPane pane,
      /// Corresponds to the current display mode. If top, Axis.vertical
      /// is passed, otherwise Axis.vertical
      Axis? axis,
      /// Corresponds to the pane itself as a widget. The indicator is
      /// rendered over the whole pane.
      required Widget child,
    }) {
      if (pane.selected == null) return child;
      assert(debugCheckHasFluentTheme(context));
      final theme = NavigationPaneThemeData.of(context);

      axis??= Axis.horizontal;

      return EndNavigationIndicator(
        index: pane.selected,
        offsets: () => pane.effectiveItems.getPaneItemsOffsets  (pane.paneKey),
        sizes: pane.effectiveItems.getPaneItemsSizes,
        child: child,
        color: theme.highlightColor,
        curve: theme.animationCurve ?? Curves.linear,
        axis: axis,
      );
    },
  ),
  ```

  Now:

  ```dart
  pane: NavigationPane(
    indicatorBuilder: ({
      required BuildContext context,
      /// The navigation pane corresponding to this indicator
      required NavigationPane pane,
      /// Corresponds to the current display mode. If top, Axis.vertical
      /// is passed, otherwise Axis.vertical
      required Axis axis,
      /// Corresponds to the pane itself as a widget. The indicator is
      /// rendered over the whole pane.
      required Widget child,
    }) {
      if (pane.selected == null) return child;
      assert(debugCheckHasFluentTheme(context));
      final theme = NavigationPaneThemeData.of(context);

      return EndNavigationIndicator(
        index: pane.selected,
        pane: pane,
        child: child,
        color: theme.highlightColor,
        curve: theme.animationCurve ?? Curves.linear,
        axis: axis,
      );
    },
  ),
  ```

## [3.7.0] - Breaking changes - [21/01/2022]

- AutoSuggestBox: ([#130](https://github.com/bdlukaa/fluent_ui/pull/130))

  - It gets opened automatically when it gets focus
  - When an item is tapped, the cursor is positioned correctly at the end of the text
  - **BREAKING** Now it's not possible to assign a type to `AutoSuggestBox`:
    Before:

    ```dart
    AutoSuggestBox<String>(...),
    ```

    Now:

    ```dart
    AutoSuggestBox(...),
    ```

- Added TextFormBox witch integrates with the Form widget. It has the ability to be validated and to show an error message.
- New FluentIcons gallery showcase in example project ([#123](https://github.com/bdlukaa/fluent_ui/issues/123))
- Updated FluentIcons as per 30/12/2021
- **BREAKING** Renamed `FluentIcons.close` to `FluentIcons.chrome_close`
- Fixed rounded corners on the ComboBox widget
- Fixed missing padding before close button on `TabView` ([#122](https://github.com/bdlukaa/fluent_ui/issues/122))
- Readded tab minimal size for `equal` and `sizeToContent` tab width behaviours ([#122](https://github.com/bdlukaa/fluent_ui/issues/122))
- `TabView`'s close button now uses `SmallIconButton`
- If a tab is partially off the view, it's scrolled until it's visible
- Fix `IconButton`'s icon size
- Update `OutlinedButton`, `FilledButton` and `TextButton` styles
- Implement lazy tree view ([#139](https://github.com/bdlukaa/fluent_ui/pull/139))

## [3.6.0] - TabView Update - [25/12/2021]

- Implement `TreeView` ([#120](https://github.com/bdlukaa/fluent_ui/pull/120))
- Fix `Tooltip.useMousePosition`
- Fix `Slider` and `RatingBar` ([#116](https://github.com/bdlukaa/fluent_ui/issues/116))
- Fix scroll buttons when there are too many tabs in `TabView` ([#92](https://github.com/bdlukaa/fluent_ui/issues/92))
- Fix button style on tab in `TabView` ([#90](https://github.com/bdlukaa/fluent_ui/issues/90))
- Added _Close on middle click_ on tabs in `TabView` ([#91](https://github.com/bdlukaa/fluent_ui/issues/91))
- Added `newTabLabel`, `closeTabLabel`, `scrollTabBackward`, `scrollTabForward` to `FluentLocalizations`
- Fix `TabView`'s text when it's too long. Now it's clipped when overflow and line doesn't break
- Added `TabView.closeButtonVisibility`. Defaults to `CloseButtonVisibilityMode.always`
- Updated selected tab paint
- Added `TabView.tabWidthBehavior`. Defaults to `TabWidthBehavior.equal`
- Added `TabView.header` and `TabView.footer`
- `Slider`'s mouse cursor is now [MouseCursor.defer]
- Added `SmallIconButton`, which makes an [IconButton] small if wrapped. It's used by `TextBox`
- Added `ButtonStyle.iconSize`
- **BREAKING** `AutoSuggestBox` updates:
  - Added `FluentLocalizations.noResultsFoundLabel`. "No results found" is the default text
  - Removed `itemBuilder`, `sorter`, `noResultsFound`, `textBoxBuilder`, `defaultNoResultsFound` and `defaultTextBoxBuilder`
  - Added `onChanged`, `trailingIcon`, `clearButtonEnabled` and `placeholder`
  - `controller` is now nullable. If null, an internal controller is creted

## [3.5.2] - [17/12/2021]

- **BREAKING** Removed `ThemeData.inputMouseCursor`
- **BREAKING** Removed `cursor` from `DatePicker`, `TimePicker`, `ButtonStyle`, `CheckboxThemeData`, `RadioButtonThemeData`, `SliderThemeData`, `ToggleSwitchThemeData`, `NavigationPaneThemeData`
- Scrollbar is not longer shown if `PaneDisplayMode` is `top`
- If open the compact pane, it's not always a overlay
- Added `triggerMode` and `enableFeedback` to `Tooltip`.
- Added `Tooltip.dismissAllToolTips`

## [3.5.1] - [15/12/2021]

- Update inputs colors
- `Expander` now properly disposes its resources
- Add the `borderRadius` and `shape` attributes to the `Mica` widget
- Implement `DropDownButton` ([#85](https://github.com/bdlukaa/fluent_ui/issues/85))

## [3.5.0] - Flutter 2.8 - [09/12/2021]

- **BREAKING** Minimal Flutter version is now 2.8
- `NavigationAppBar.backgroundColor` is now applied correctly. ([#100](https://github.com/bdlukaa/fluent_ui/issues/100))
- ComboBox's Popup Acrylic can now be disabled if wrapped in a `DisableAcrylic` ([#105](https://github.com/bdlukaa/fluent_ui/issues/105))
- `NavigationPane` width can now be customizable ([#99](https://github.com/bdlukaa/fluent_ui/issues/99))
- Implement `PaneItemAction` for `NavigationPane` ([#104](https://github.com/bdlukaa/fluent_ui/issues/104))

## [3.4.1] - [08/11/2021]

- `ContentDialog` constraints can now be customizable ([#86](https://github.com/bdlukaa/fluent_ui/issues/86))
- Add possibility to disable acrylic by wrapping it in a `DisableAcrylic` ([#89](https://github.com/bdlukaa/fluent_ui/issues/89))
- Fix `onReaorder null exception` ([#88](https://github.com/bdlukaa/fluent_ui/issues/88))
- Implement `InfoBadge`
- Implement `Expander` ([#85](https://github.com/bdlukaa/fluent_ui/issues/85))
- Default `inputMouseCursor` is now `MouseCursor.defer`
- `NavigationView.contentShape` is now rendered at the foreground

## [3.4.0] - Flexibility - [22/10/2021]

- `ProgressRing` now spins on the correct direction ([#83](https://github.com/bdlukaa/fluent_ui/issues/83))
- Added the `backwards` property to `ProgressRing`
- `FluentApp.builder` now works as expected ([#84](https://github.com/bdlukaa/fluent_ui/issues/84))
- Implemented `NavigationPane.customPane`, which now gives you the ability to create custom panes for `NavigationView`
- **BREAKING** `sizes`, `offsets` and `index` parameters from `NavigationIndicatorBuilder` were replaced by `pane`

## [3.3.0] - [12/10/2021]

- Back button now isn't forced when using top navigation mode ([#74](https://github.com/bdlukaa/fluent_ui/issues/74))
- `PilButtonBar` now accept 2 items ([#66](https://github.com/bdlukaa/fluent_ui/issues/66))
- Added builder variant to `NavigationBody`.
- Fixed content bug when `AppBar` was not supplied too `NavigationView`

## [3.2.0] - Flutter 2.5.0 - [15/09/2021]

- Added missing parameters in `_FluentTextSelectionControls` methods ([#67](https://github.com/bdlukaa/fluent_ui/issues/67))
- Min Flutter version is now 2.5.0
- **EXAMPLE APP** Updated the url strategy on web.
- **EXAMPLE APP** Upgraded dependencies
- Format code according to flutter_lints

## [3.1.0] - Texts and Fixes - [25/08/2021]

- Updated Typography:
  - **BREAKING** Renamed `header` -> `display`
  - **BREAKING** Renamed `subHeader` -> `titleLarge`
  - **BREAKING** Renamed `base` -> `bodyStrong`
  - Added `bodyLarge`
  - Updated font size and weight for most of the text styles
- Update `SplitButton` design
- Update `IconButton` design
- Fixed `ToggleSwitch` not showing expanded thumb mode when dragging
- **BREAKING** Remove `CheckboxListTile`, `RadioListTile` and `SwitchListTile`. Use the respective widget with the `content` property

## [3.0.0] - Windows 11 - [24/08/2021]

- Update `ToggleButton` design.
- Update `Button` design.
- Update `RadioButton` design.
- Update `ContentDialog` design.
- Update `NavigationView` design:
  - **BREAKING:** Acryic is not used anymore. Consequently, `useAcrylic` method was removed.
- Implemented `Mica`, used by the new `NavigationView`
- Added support for horizontal tooltips. Set `Tooltip.displayHorizontally` to true to enable it.
- Updated Acrylic to support the web
- Update `Checkbox` design
- Update `ToggleSwitch` design
- Update `Scrollbar` design
- Update `Slider` design
- Update `InfoBar` design
- Update pickers design (`Combobox`, `DatePicker` and `TimePicker`)

## [2.2.1] - [26/06/2021]

- Implement Fluent Selection Controls for `TextBox` ([#49](https://github.com/bdlukaa/fluent_ui/pull/49))
- `Tooltip` is now displayed when focused ([#45](https://github.com/bdlukaa/fluent_ui/issues/45))
- AppBar is now displayed when minimal pane is open.
- AppBar's animation now follows the pane animation

## [2.2.0] - BREAKING CHANGES - [25/06/2021]

- **BREAKING:** Material `Icons` are not used anymore. Use `FluentIcons` instead.
- **BREAKING:** Reworked the `Acrylic` widget implementation ([#47](https://github.com/bdlukaa/fluent_ui/pull/47))
- **BREAKING:** Removed the `useAcrylic` property from `NavigationView`. Acrylic is now used by default.
- `PaneDisplayMode.compact` has now a width of 40, not 50.
- Removed `SizeTransition` from `TabView`.

## [2.1.1] - [03/06/2021]

- Option to set a default font family on the theme data (`ThemeData.fontFamily`)
- `indicatorBuilder` is correctly applied to the automatic display mode in `NavigationView`
- An overlay is open when the toggle button is pressed on the compact display mode ([#43](https://github.com/bdlukaa/fluent_ui/issues/43))

## [2.1.0] - Mobile Update - [01/06/2021]

- Implemented `BottomNavigation`
- Implemented `BottomSheet`
- Implemented `Chip`
- Implemented `Snackbar`
- Implemented `PillButtonBar`
- New buttons variations:
  - `FillButton`
  - `OutlinedButton`
  - `TextButton`

---

- `PaneItem`s' `build` method is now overridable. You can know customize how the items in `NavigationView` should look like by overriding the method.
- Fixed bug that navigation indicator was not showing on the first frame
- Fixed minimal tooltip not updating when closed the overlay
- **EXAMPLE APP:** Navigation indicator is now configurable on the `Settings` page

## [2.0.3] - [28/05/2021]

- Correctly apply items positions to pane indicators, regardless of external factors, such as navigation view app bar ([#41](https://github.com/bdlukaa/fluent_ui/issues/41))
- Improved `NavigationIndicator`s performance

## [2.0.2] - [23/05/2021]

- **BREAKING CHANGES:** Reworked the theme api ([#39](https://github.com/bdlukaa/fluent_ui/pull/39)):

  - Removed the theme extension (`context.theme`). Use `FluentTheme.of(context)` instead
  - `ButtonState` is now a class that can receive a value. It now allows lerping between values, making `AnimatedFluentTheme` possible.

    Here's an example of how to migrate your code:

    _Before_: `cursor: (_) => SystemMouseCursors.click,`\
    _Now_: `cursor: ButtonState.all(SystemMouseCursors.click),`

  - All theme datas and `AccentColor` have now a lerp method, in order to make `AnimatedFluentTheme` possible.
  - Implemented `AnimatedFluentTheme`, in order to replace `AnimateContainer`s all around the library
  - Dedicated theme for each theme data ([#37](https://github.com/bdlukaa/fluent_ui/issues/37)):
    - IconTheme
    - ButtonTheme
    - RadioButtonTheme
    - CheckboxTheme
    - FocusTheme
    - SplitButtonTheme
    - ToggleButtonTheme
    - ToggleSwitchTheme
    - NavigationPaneTheme
    - InfoBarTheme
    - TooltipTheme
    - DividerTheme
    - ScrollbarTheme
  - `DividerThemeData` now has `verticalMargin` and `horizontalMargin` instead of an axis callback.
  - Updated button colors.
  - Removed `animationDuration` and `animationCurve` from theme datas (except from `NavigationPaneThemeData`).
  - Renamed `copyWith` to `merge` on theme datas (except from `ThemeData`)
  - Fixed typo `standart` -> `standard`
  - Implement `AnimatedAcrylic`

## [2.0.1] - [21/05/2021]

- Minimal flutter version is now 2.2
- Implement `FluentScrollBehavior`, that automatically adds a scrollbar into listviews ([#35](https://github.com/bdlukaa/fluent_ui/pull/35))
- Reworked the inputs api ([#38](https://github.com/bdlukaa/fluent_ui/pull/38)):
  - A input can have multiple states. Now, if the widget is focused and pressed at the same time, it doesn't lose its focused border.
  - Now, the focus is not requested twice when the button is pressed, only once. This fixes a bug introduced in a previous version that combo boxes items we're not being focused.
  - Semantics (acessibility) is now applied on all inputs

## [2.0.0] - [20/05/2021]

- New way to disable the acrylic blur effect. Just wrap the acrylic widget in a `NoAcrylicBlurEffect` to have it disabled.
- Reworked the Navigation Panel from scratch ([#31](https://github.com/bdlukaa/fluent_ui/pull/31)):
  - The legacy `NavigationPanel` and `Scaffold` were removed. Use `NavigationView` and `ScaffoldPage` instead
  - Implemented open, compact, top and minimal display modes.
  - Custom Selected Indicators
- Implemented fluent localizations ([#30](https://github.com/bdlukaa/fluent_ui/issues/30))

## [1.10.1] - [05/05/2021]

- **FIX** Reworked the combo box widget to improve fidelity. ([#25](https://github.com/bdlukaa/fluent_ui/pull/25))
- **FIX** Improved `HoverButton` focus management.
- **FIX** Reworked the tooltip widget. Now, if any mouse is connected, the tooltip is displaying according to the pointer position, not to the child's. ([#26](https://github.com/bdlukaa/fluent_ui/pull/26))
- **FIX** TabView is now scrollable if the size of the tabs overflow the width

## [1.10.0] - **BREAKING CHANGES** - [03/05/2021]

- **BREAKING** `InfoHeader` was renamed to `InfoLabel`. You can now set if the label will be rendered above the child or on the side of it.
- **FIX** Fixed `RadioButton` inner color overlaping the border.
- **NEW** `ThemeData.inputMouseCursor`
- **FIDELITY** Switch thumb is now draggable. (Fixes [#22](https://github.com/bdlukaa/fluent_ui/issues/22))
- **EXAMPLE** Reworked the example app inputs page

## [1.9.4] - [02/05/2021]

- **FIX** `CheckboxListTile`, `SwitchListTile` and `RadioListTile` now doesn't focus its leading widget.
- **FIX** `TabView` is now not scrollable
- **FIX** Fixed `Acrylic` blur effect being disabled by default.
- **FIDELITY** Improved `ContentDialog` transition fidelity
- **FIX** Fixed `FocusBorder` for some widgets. It was affecting layout when it shouldn't
- **FIX** `RatingBar` and `Slider` weren't working due to `FocusBorder`
- **NEW** | **FIDELITY** New `Slider` thumb

## [1.9.3] - [01/05/2021]

- **NEW** `FocusBorder.renderOutside`. With this property, you can control if the FocusBorder will be rendered over the widget or outside of it.
- **FIX** Fixed `RadioButton`s border when focused
- **FIX** `Color.resolve` now doesn't throw a stack overflow error.
- **BREAKING** Removed `Color.resolveFromBrightness`. This is only available on `AccentColor`
- **EXAMPLE APP** Hability to change the app accent color
- **NEW** `darkest` and `lightest` colors variants in `AccentColor`
- **FIX** Fixed `InfoBar`'s error icon. It now uses `Icons.cancel_outlined` instead of `Icons.close`
- **NEW** `NavigationPanel` now has a `Scrollbar` and the `bottom` property is now properly styled if selected

## [1.9.2] - [30/04/2021]

- **FIX** `TabView` tabs can now be reordered (Fixes [#10](https://github.com/bdlukaa/fluent_ui/issues/10))
- **FIDELITY** If a new `Tab` is added, its now animated
- **FIX** `FocusBorder` now doesn't change the size of the widgets
- **BREAKING** `buttonCursor`, `uncheckedInputColor` and `checkedInputColor` are now moved to `ButtonThemeData` as static functions.

## [1.9.1] - [29/04/2021]

- **FIX** Fixed diagnostic tree. (Fixes [#17](https://github.com/bdlukaa/fluent_ui/issues/17))
- **FIX** | **FIDELITY** `TappableListTile` now changes its color when focused instead of having a border
- **FIDELITY** Improved `Acrylic`'s blur effect fidelity
- **FIX** `Acrylic`'s elevation was being applying margin
- **NEW** `ThemeData.shadowColor`, which is now used by `Acrylic`
- **NEW** You can now globally disable the acrylic blur effect by changing `Acrylic.acrylicEnabled`

## [1.9.0] - **BREAKING CHANGES** - Theme Update - [29/04/2021]

The whole theme implementation was reworked on this change.

- **BREAKING** Renamed `Theme` to `FluentTheme`
- **BREAKING** All the properties in `FluentTheme` now can't be null
- **BREAKING** Renamed all the `Style` occurrences to `ThemeData`
- **BREAKING** `ThemeData.accentColor` is now an `AccentColor`
- **FIX** When providing a custom style to a tooltip, it's now correctly applied to `ThemeData.tooltipStyle`
- **FIX** `debugCheckHasFluentTheme` has now a better error message
- **FIX** `FluentApp` now doesn't throw an error if no `theme` is provided
- **FIX** Reworked `Scrollbar` to improve fidelity.
- **NEW** Color extension methods: `Color.toAccentColor` and `Color.basedOnLuminance`
- **NEW** `Button.builder`

## [1.8.1] - [16/04/2021]

- **NEW** In `TabView`, it's now possible use the following shortcuts if `TabView.shortcutsEnabled` is `true` (Follows [this](https://docs.microsoft.com/en-us/windows/uwp/design/controls-and-patterns/tab-view#closing-a-tab)):
  1. `Ctrl + F4` or `Ctrl + W` to close the current tab
  2. `Ctrl + T` to create a new tab
  3. `1-8` to navigate to a tab with the pressed number
  4. `9` to navigate to the last tab and navigate to the last tab
- **NEW** `IconButton.autofocus`, `ToggleButton.autofocus`
- **BREAKING** Renamed all the `semanticsLabel` to `semanticLabel`

## [1.8.0] - Color Update - [14/04/2021]

- **NEW** Web version hosted at <https://bdlukaa.github.io/fluent_ui>
- **NEW** Colors showcase page in example app
- **NEW** Info Colors:
  - `Colors.warningPrimaryColor`
  - `Colors.warningSecondaryColor`
  - `Colors.errorPrimaryColor`
  - `Colors.errorSecondaryColor`
  - `Colors.successPrimaryColor`
  - `Colors.successSecondaryColor`
- **FIX** Reworked all the accent colors (`Colors.accentColors`) with `darkest`, `dark`, `normal`, `light` and `lighter`
- **BREAKING** `Colors.blue` is now an `AccentColor`

## [1.7.6] - [13/04/2021]

- **NEW** `Checkbox.autofocus`
- **BREAKING** `Button` refactor:
  - Removed `Button.icon` and `Button.trailingIcon`
  - Renamed `Button.text` to `Button.child`
- You can now disable the acrylic backdrop effect by setting `enabled` to false
- **NEW** `NavigationPanelBody.animationCurve` and `NavigationPanelBody.animationDuration`

## [1.7.5] - [13/04/2021]

- **NEW** `Scrollbar` and `ScrollbarStyle`
- Reworked `FluentApp` to not depend of material anymore.

## [1.7.4] - [10/04/2021]

- **FIX** Updated `Icon` widget to use Flutter's default icon widget
- **NEW** Documentation

## [1.7.3] - [07/04/2021]

- **FIX** Improved `ListTile` sizing ([#Spacing](https://docs.microsoft.com/en-us/windows/uwp/design/style/spacing))
- **NEW** `FocusStyle` and support for glow focus
- **NEW** `RatingBar.starSpacing`

## [1.7.2] - [06/04/2021]

- **FIX** Animation when using `NavigationPanelBody` now works as expected
- **NEW** `CheckboxListTile`, `SwitchListTile` and `RadioListTile`
- **FIX** It's now not possible to focus a disabled `TextBox`

## [1.7.1] - [06/04/2021]

- **FIX** The mouse cursor in a disabled input is now `basic` instead of `forbidden`
- **FIX** `NavigationPanelBody` now doesn't use a `IndexedStack` under the hood because it was interfering in the focus scope
- **FIX** The color of the focus now is the `Style.inactiveColor`
- **FIX** `RadioButton`'s cursor was not being applied correctly
- **NEW** `Button.toggle`
- **FIX** The state provided by `HoverButton` was being `focused` when it shouldn't be
- **FIX** TimePicker showing wrong minute count. It should start from 00 and end in 59
- **NEW** `TimePicker.minuteIncrement`

## [1.7.0] - Focus Update - [05/04/2021]

- **FIXED** Fixed the possibility to give a elevation lower than 0 in `Acrylic`
- **NEW** It's now possible to change the rating of `RatingBar` using the keyboard arrows
- **NEW** Now it's possible to navigate using the keyboard with all focusable widgets

## [1.6.0] - BREAKING CHANGES - [03/04/2021]

- Added the missing `Diagnostics`
- Updated all the screenshots
- **BREAKING CHANGE** Uses the material icon library now

  **DEVELOPER NOTE** This was a hard choice, but the material icon library is a robust, bigger library. It contains all the icons the previous library has, and a few many more.

## [1.5.0] - [02/04/2021]

- Added `Diagnostics` to many widgets
- **NEW** `AutoSuggestBox` (Follows [this](https://docs.microsoft.com/en-us/windows/uwp/design/controls-and-patterns/auto-suggest-box))
- **NEW** `Flyout` and `FlyoutContent` (Folllows [this](https://docs.microsoft.com/en-us/windows/uwp/design/controls-and-patterns/dialogs-and-flyouts/flyouts))
- **FIXED** Popup was being shown off-screen.

  **DEVELOPER NOTE** The solution for this was to make it act like a tooltip: only show the popup above or under the `child`. This was a hard choice, but the only viable option that would work on small screens/devices. This also made `Flyout` easier to implement. This should be changed when multi-window support is available.

- **FIXED** `DatePicker` incorrectly changing hour
- **NEW** `Colors.accentColors`
- Documentation about [system_theme](https://pub.dev/packages/system_theme)
- **BREAKING** Removed `Pivot` because it's deprecated

## [1.4.1] - Pickers Update - [30/03/2021]

- **NEW** `Style.fasterAnimationDuration`
- **FIX** `ComboBox` press effect
- **NEW** `TimePicker` (Follows [this](https://docs.microsoft.com/en-us/windows/uwp/design/controls-and-patterns/time-picker))
- **NEW** `DatePicker` (Follows [this](https://docs.microsoft.com/en-us/windows/uwp/design/controls-and-patterns/date-picker))

## [1.4.0] - [28/03/2021]

- **NEW** `InfoHeader`
- **NEW** `ComboBox` (Follows [this](https://docs.microsoft.com/en-us/windows/uwp/design/controls-and-patterns/checkbox))
- **NEW** `TappableListTile`
- **BREAKING** Removed `DropdownButton` and `Button.dropdown`

## [1.3.4] - [28/03/2021]

- **NEW** Vertical Slider

## [1.3.3] - [25/03/2021]

- **NEW** Indeterminate `ProgressRing` ([@raitonoberu](https://github.com/raitonoberu))
- **NEW** `ListTile`
- **DIAGNOSTICS** Provide `Diagnostics` support to:
  - `Style`
  - `NavigationPanelStyle`
  - `TooltipStyle`

## [1.3.2] - Accessibility update - [24/03/2021]

This version provides the fix for [#5](https://github.com/bdlukaa/fluent_ui/issues/5)

- `Theme.of` can't be null anymore. Use `Theme.maybeOf` for such
- **NEW** `Style.inactiveBackgroundColor`
- **BREAKING** Replaced `color`, `border`, `borderRadius` from `IconButtonStyle` to `decoration`
- **DIAGNOSTICS** Provide `Diagnostics` support to the following classes:
  - ButtonStyle
  - Checkbox
  - CheckboxStyle
  - IconButtonStyle
  - RadioButtonStyle
  - RatingBar
  - SplitButtonStyle
  - ToggleButton
  - ToggleButtonStyle
  - ToggleSwitch
  - ToggleSwitchStyle
  - Slider
  - SliderStyle
  - Typography
  - Divider
  - DividerStyle
- Provide accessibility support to the following widgets:
  - Button
  - Checkbox
  - IconButton
  - RadioButton
  - RatingBar
  - Slider
  - ToggleButton
  - ToggleSwitch
  - TabView

## [1.3.1] - [23/03/2021]

- **FIX** `IconButtonStyle`'s `iconStyle` now works properly
- Improved `TabView` icon styling
- **NEW** Indeterminate `ProgressBar` ([@raitonoberu](https://github.com/raitonoberu))

## [1.3.0] - [22/03/2021]

- **NEW** Determinate `ProgressBar` and `ProgressRing`
- **NEW** `TabView` ([#TabView](https://docs.microsoft.com/en-us/windows/uwp/design/controls-and-patterns/tab-view))

## [1.2.5] - [21/03/2021]

- **FIX** Fixed `InfoBar`'s overflow

## [1.2.4] - [21/03/2021]

- **BREAKING** `RadioButton`'s `selected` property was renamed to `checked` to match a single pattern between all the other widgets.

## [1.2.3] - [19/03/2021]

- **NEW** | **EXAMPLE APP** `Settings` screen
- Improved theme changing
- **FIX** `FluentApp` doesn't lose its state anymore, possibiliting hot relaod.
- **NEW** `showDialog` rework:
  - `showDialog` now can return data. (Fixes [#2](https://github.com/bdlukaa/fluent_ui/issues/2))
  - `showDialog.transitionBuilder`
  - `showDialog.useRootNavigator`
  - `showDialog.routeSettings`
  - It's no longer necessary to have the fluent theme to display dialogs using this function.

## [1.2.2] - [17/03/2021]

- **BREAKING** Removed `_regular` from the name of the icons.
- **NEW** `InfoBar` (Follows [this](https://docs.microsoft.com/en-us/windows/uwp/design/controls-and-patterns/infobar))

## [1.2.1] - [16/03/2021]

- **NEW** `Divider`

## [1.2.0] - Timing and easing - Page transitioning - [15/03/2021]

- **FIDELITY** Improved `ToggleButton` fidelity
- **NEW** `NavigationPanelBody`
- **NEW** Page transitions
  - `EntrancePageTransition` ([#PageRefresh](https://docs.microsoft.com/en-us/windows/uwp/design/motion/page-transitions#page-refresh))
  - `DrillInPageTransition` ([#Drill](https://docs.microsoft.com/en-us/windows/uwp/design/motion/page-transitions#drill))
  - `HorizontalSlidePageTransition` ([#HorizontalSlide](https://docs.microsoft.com/en-us/windows/uwp/design/motion/page-transitions#horizontal-slide))
  - `SuppressPageTransition` ([#Supress](https://docs.microsoft.com/en-us/windows/uwp/design/motion/page-transitions#suppress))
- Add timing and easing to style. (Follows [this](https://docs.microsoft.com/en-us/windows/uwp/design/motion/timing-and-easing))
  - **NEW** `Style.fastAnimationDuration` (Defaults to 150ms)
  - **NEW** `Style.mediumAnimationDuration` (Defaults to 300ms)
  - **NEW** `Style.slowAnimationDuration` (Defaults to 500ms)
  - Default `animationCurve` is now `Curves.easeInOut` (standard) instead of `Curves.linear`
  - **BREAKING** Removed `Style.animationDuration`
- Refactored Navigation Panel

## [1.1.0] - Fidelity update - [14/03/2021]

- **BREAKING** Removed `Card` widget. Use `Acrylic` instead
- **NEW** `Acrylic` widget ([#Acrylic](https://docs.microsoft.com/en-us/windows/uwp/design/style/acrylic))
- **NEW** **NAVIGATION PANEL** `bottom` property
- **FIDELITY** Improved the corder radius of some widgets (Follows [this](https://docs.microsoft.com/en-us/windows/uwp/design/style/rounded-corner#page-or-app-wide-cornerradius-changes))
- **FIX** **FIDELITY** Dark theme hovering color
- Improved documentation

## [1.0.2] - Typography update - [11/03/2021]

- **NEW** Typography
  - Migrated all the widgets to use typography
- **NEW** Tooltip
- **NEW** Dark theme
- **FIX** Disabled button press effect if disabled
- **FIX** Grey color resulting in green color

## [1.0.1+1] - [09/03/2021]

- **NEW** Screenshots

## [1.0.1] - [07/03/2021]

- **FIX** `NavigationPanel` navigation index
- **FIX** `Slider`'s inactive color
- **FIDELITY** Scale animation of button press
- **FIDELITY** Improved `Slider` label fidelity
- **NEW** Split Button

## [1.0.0] - [05/03/2021]

- **NEW** Null-safety
- **NEW** New Icons Library
- **NEW** `NavigationPanelSectionHeader` and `NavigationPanelTileSeparator`
- **BREAKING** Removed `Snackbar`

## [0.0.9] - [03/03/2021]

- Export the icons library
- **NEW** `TextBox`

## [0.0.8] - [01/03/2021]

- **NEW** `ContentDialog` 🎉
- **NEW** `RatingControl` 🎉
- **NEW** `NavigationPanel` 🎉
- Improved `Button` fidelity

## [0.0.7] - [28/02/2021]

- **NEW** `Slider` 🎉
- Use physical model for elevation instead of box shadows
- Improved TODO

## [0.0.6] - [27/02/2021]

- **FIXED** Button now detect pressing
- **FIXED** `ToggleSwitch` default thumb is now animated
- **FIXED** Improved `ToggleSwitch` fidelity
  **FIXED** Darker color for button press.
- **NEW** **THEMING**
  - `Style.activeColor`
  - `Style.inactiveColor`
  - `Style.disabledColor`
  - `Style.animationDuration`
  - `Style.animationCurve`

## [0.0.5] - [27/02/2021]

- `ToggleSwitch` is now stable 🎉
- **NEW** `DefaultToggleSwitchThumb`
- **NEW** `ToggleButton`
- New toast lib: [fl_toast](https://pub.dev/packages/fl_toast)
- Screenshot on the readme. (Fixes [#1](https://github.com/bdlukaa/fluent_ui/issues/1))

## [0.0.4] - [22/02/2021]

- New fluent icons library: [fluentui_icons](https://pub.dev/packages/fluentui_icons)
- Re-made checkbox with more fidelity
- Refactored the following widgets to follow the theme accent color:
  - `Checkbox`
  - `ToggleSwitch`
  - `RadioButton`
- Added accent colors to widget. Use [this](https://docs.microsoft.com/en-us/windows/uwp/design/style/images/color/windows-controls.svg) as a base

## [0.0.3] - Theming update - [21/02/2021]

- **HIGHLIGHT** A whole new [documentation](https://github.com/bdlukaa/fluent_ui/wiki)
- Scaffold now works as expected.
- Improved theming checking
- **NEW**
  - `null` (thirdstate) design on `Checkbox`. (Follows [this](https://docs.microsoft.com/en-us/windows/uwp/design/controls-and-patterns/checkbox))
  - Now you can use the `Decoration` to style the inputs
- **BREAKING**:
  - Removed `Button.action`
  - Removed `Button.compound`
  - Removed `Button.primary`
  - Removed `Button.contextual`
  - Removed `AppBar`
  - Now the default theme uses accent color instead of a predefined color (Follows [this](https://docs.microsoft.com/en-us/windows/uwp/design/style/color#accent-color))
- **FIXED**:
  - `ToggleSwitch` can NOT receive null values

## [0.0.2] - [18/02/2021]

- The whole library was rewritten following [this](https://docs.microsoft.com/en-us/windows/uwp/design/)
- Tooltip's background color is now opaque (Follows [this](https://docs.microsoft.com/en-us/windows/uwp/design/controls-and-patterns/tooltips))
- Dropdown button now works as expected
- **FIXED**:
  - Snackbar now is dismissed even if pressing or hovering
  - Margin is no longer used as part of the clickable button
- **BREAKING**:
  - Renamed `Toggle` to `ToggleSwitch` (Follows [this](https://docs.microsoft.com/en-us/windows/uwp/design/controls-and-patterns/toggles))
  - Removed `BottomNavigationBar`. It's recommended to use top navigation (pivots)
  - Removed `IconButton.menu`
- **NEW**:
  - NavigationPanel (Follows [this](https://docs.microsoft.com/en-us/windows/uwp/design/layout/page-layout#left-nav))
  - Windows project on example
  - RadioButton (Follows [this](https://docs.microsoft.com/en-us/windows/uwp/design/controls-and-patterns/radio-button))

## [0.0.1]

- Initial release<|MERGE_RESOLUTION|>--- conflicted
+++ resolved
@@ -1,12 +1,8 @@
-<<<<<<< HEAD
-## [next]
-* feat: Added `addIconBuilder` to `TabView` ([#1047](https://github.com/bdlukaa/fluent_ui/pull/1047))
-=======
 ## next
 
 * feat: Added `DatePicker.fieldFlex` to control the width proportion of each field.
 * fix: `Slider` thumb is correct rendered when it's on the edges.
->>>>>>> 550a9c30
+* feat: Added `TabView.addIconBuilder` ([#1047](https://github.com/bdlukaa/fluent_ui/pull/1047))
 
 ## 4.8.6
 
