import 'package:fluent_ui/fluent_ui.dart';
import 'package:fluent_ui/generated/l10n.dart';
import 'package:flutter/foundation.dart';

/// Defines the localized resource values used by the fluent widgets
///
/// See also:
///   * [DefaultFluentLocalizations], the default implementation
///    of this interface.
abstract class FluentLocalizations {
  FluentLocalizations._();

  /// Label for "close" buttons and menu items.
  String get closeButtonLabel;

  /// Label for "search" text fields.
  String get searchLabel;

  /// The tooltip for the back button on [NavigationAppBar].
  String get backButtonTooltip;

  /// The tooltip for the toggle navigation button.
  String get closeNavigationTooltip;

  /// The tooltip for the toogle navigation button.
  String get openNavigationTooltip;

  /// The tooltip for the "Click to Search" button.
  String get clickToSearch;

  /// Label read out by accessibility tools (TalkBack or VoiceOver) for a modal
  /// barrier to indicate that a tap dismisses the barrier.
  ///
  /// A modal barrier can for example be found behind an alert or popup to block
  /// user interaction with elements behind it.
  String get modalBarrierDismissLabel;

  /// The tooltip used by the "Minimize" button on desktop windows.
  String get minimizeWindowTooltip;

  /// The tooltip used by the "Restore" button on desktop windows.
  String get restoreWindowTooltip;

  /// The tooltip used by the "Close" button on desktop windows.
  String get closeWindowTooltip;

  /// The dialog label
  String get dialogLabel;

  /// The label used by [TabView]'s new button
  String get newTabLabel;

  /// The label used by [TabView]'s close button
  String get closeTabLabel;

  /// The label used by [TabView]'s scroll backward button
  String get scrollTabBackwardLabel;

  /// The label used by [TabView]'s scroll forward button
  String get scrollTabForwardLabel;

  /// The label used by [AutoSuggestBox] when the results can't be found
  String get noResultsFoundLabel;

  /// The label for the cut action on the text selection controls
  String get cutActionLabel;

  /// The cut shortcut label used by text selection controls
  String get cutShortcut;

  /// The tooltip for the cut action on the text selection controls
  String get cutActionTooltip;

  /// The label for the copy action on the text selection controls
  String get copyActionLabel;

  /// The copy shortcut label used by text selection controls
  String get copyShortcut;

  /// The tooltip for the copy action on the text selection controls
  String get copyActionTooltip;

  /// The label for the paste button on the text selection controls
  String get pasteActionLabel;

  /// The paste shortcut label used by text selection controls
  String get pasteShortcut;

  /// The tooltip for the paste action on the text selection controls
  String get pasteActionTooltip;

  /// The label for the select all button on the text selection controls
  String get selectAllActionLabel;

  /// The select all shortcut label used by text selection controls
  String get selectAllShortcut;

  /// The tooltip for the select all action on the text selection controls
  String get selectAllActionTooltip;

  /// The `FluentLocalizations` from the closest [Localizations] instance
  /// that encloses the given context.
  ///
  /// If no [FluentLocalizations] are available in the given `context`, this
  /// method throws an exception.
  ///
  /// This method is just a convenient shorthand for:
  /// `Localizations.of<FluentLocalizations>(context, FluentLocalizations)!`.
  ///
  /// References to the localized resources defined by this class are typically
  /// written in terms of this method. For example:
  ///
  /// ```dart
  /// tooltip: FluentLocalizations.of(context).backButtonTooltip,
  /// ```
  static FluentLocalizations of(BuildContext context) {
    assert(debugCheckHasFluentLocalizations(context));
    return Localizations.of<FluentLocalizations>(context, FluentLocalizations)!;
  }
}

// List of supported locales. This MUST be on sync with available intl_xx.arb
// files in lib/l10n folder
//
// NOTE: This should be INTO DefaultFluentLocalizations as an static member but,
// for some strange reason, doing so results in a very strange compile error.
// This has been the only way to get it working without errors.

// I tried to replace this with S.delegate.supportedLocales, but doing this
// din't let me set the default value in FluentApp.supportedLocales
const List<Locale> defaultSupportedLocales = <Locale>[
  Locale('ar'),
  Locale('de'),
  Locale('en'),
  Locale('es'),
  Locale('fa'),
  Locale('fr'),
  Locale('hi'),
<<<<<<< HEAD
  Locale('it'),
  Locale('nl'),
=======
  Locale('ko'),
>>>>>>> d5ac9cb1
  Locale('pt'),
  Locale('ru'),
  Locale('zh'),
  Locale.fromSubtags(languageCode: 'zh', scriptCode: 'Hant')
];

/// Strings for the fluent widgets.
///
/// See also:
///
///  * [FluentApp.localizationsDelegates], which automatically includes
///  * [DefaultFluentLocalizations.delegate] by default.
class DefaultFluentLocalizations extends S implements FluentLocalizations {
  final Locale locale;

  DefaultFluentLocalizations._defaultFluentLocalizations(this.locale) {
    S.load(locale);
  }

  static bool supports(Locale locale) {
    return S.delegate.supportedLocales.contains(locale);
  }

  // Special cases - Those that include operating system dependent messages

  String get _ctrlCmd {
    if (defaultTargetPlatform == TargetPlatform.macOS) {
      return 'Cmd';
    }
    return 'Ctrl';
  }

  String get _closeTabCmd {
    if (defaultTargetPlatform == TargetPlatform.macOS) {
      return 'W';
    }
    return 'F4';
  }

  // Close tab => <Message> (<shortcut>)
  @override
  String get closeTabLabel {
    return '${super.closeTabLabelSuffix} ($_ctrlCmd+$_closeTabCmd)';
  }

  @override
  String get cutShortcut => '$_ctrlCmd+X';

  @override
  String get copyShortcut => '$_ctrlCmd+C';

  @override
  String get pasteShortcut => '$_ctrlCmd+V';

  @override
  String get selectAllShortcut => '$_ctrlCmd+A';

  /// Creates an object that provides localized resource values for the fluent
  /// library widgets.
  ///
  /// This method is typically used to create a [LocalizationsDelegate].
  /// The [FluentApp] does so by default.
  static Future<FluentLocalizations> load(Locale locale) {
    return SynchronousFuture<FluentLocalizations>(DefaultFluentLocalizations._defaultFluentLocalizations(locale));
  }

  static const LocalizationsDelegate<FluentLocalizations> delegate = _FluentLocalizationsDelegate();
}

class _FluentLocalizationsDelegate extends LocalizationsDelegate<FluentLocalizations> {
  const _FluentLocalizationsDelegate();

  @override
  bool isSupported(Locale locale) {
    return DefaultFluentLocalizations.supports(locale);
  }

  @override
  Future<FluentLocalizations> load(Locale locale) {
    return DefaultFluentLocalizations.load(locale);
  }

  @override
  bool shouldReload(_FluentLocalizationsDelegate old) => false;

  @override
  String toString() => 'DefaultMaterialLocalizations.delegate(en_US)';
}<|MERGE_RESOLUTION|>--- conflicted
+++ resolved
@@ -136,12 +136,9 @@
   Locale('fa'),
   Locale('fr'),
   Locale('hi'),
-<<<<<<< HEAD
   Locale('it'),
   Locale('nl'),
-=======
   Locale('ko'),
->>>>>>> d5ac9cb1
   Locale('pt'),
   Locale('ru'),
   Locale('zh'),
@@ -205,13 +202,16 @@
   /// This method is typically used to create a [LocalizationsDelegate].
   /// The [FluentApp] does so by default.
   static Future<FluentLocalizations> load(Locale locale) {
-    return SynchronousFuture<FluentLocalizations>(DefaultFluentLocalizations._defaultFluentLocalizations(locale));
-  }
-
-  static const LocalizationsDelegate<FluentLocalizations> delegate = _FluentLocalizationsDelegate();
+    return SynchronousFuture<FluentLocalizations>(
+        DefaultFluentLocalizations._defaultFluentLocalizations(locale));
+  }
+
+  static const LocalizationsDelegate<FluentLocalizations> delegate =
+      _FluentLocalizationsDelegate();
 }
 
-class _FluentLocalizationsDelegate extends LocalizationsDelegate<FluentLocalizations> {
+class _FluentLocalizationsDelegate
+    extends LocalizationsDelegate<FluentLocalizations> {
   const _FluentLocalizationsDelegate();
 
   @override
