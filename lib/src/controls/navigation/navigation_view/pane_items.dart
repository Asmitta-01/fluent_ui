part of 'view.dart';

class NavigationPaneItem with Diagnosticable {
  GlobalKey itemKey = GlobalKey();

  NavigationPaneItem();
}

/// The item used by [NavigationView] to display the tiles.
///
/// On [PaneDisplayMode.compact], only [icon] is displayed, and [title] is
/// used as a tooltip. On the other display modes, [icon] and [title] are
/// displayed in a [Row].
///
/// This is the only [NavigationPaneItem] that is affected by [NavigationIndicator]s
///
/// See also:
///
///   * [PaneItemSeparator], used to group navigation items
///   * [PaneItemHeader], used to label groups of items.
///   * [PaneItemAction], the item used for execute an action on click
class PaneItem extends NavigationPaneItem {
  /// Creates a pane item.
  PaneItem({
    required this.icon,
    this.title,
    this.trailing,
    this.infoBadge,
    this.focusNode,
    this.autofocus = false,
    this.mouseCursor,
    this.tileColor,
    this.selectedTileColor,
  });

  /// The title used by this item. If the display mode is top
  /// or compact, this is shown as a tooltip. If it's open, this
  /// is shown by the side of the [icon].
  ///
  /// The text style is fetched from the closest [NavigationPaneThemeData]
  ///
  /// If this is a [Text], its [Text.data] is used to display the tooltip. The
  /// tooltip is only displayed only on compact mode and when the item is not
  /// disabled.
  /// It is also used by [Semantics] to allow screen readers to
  /// read the screen.
  ///
  /// Usually a [Text] widget.
  final Widget? title;

  /// The icon used by this item.
  ///
  /// Usually an [Icon] widget
  final Widget icon;

  /// The info badge used by this item
  final Widget? infoBadge;

  /// The trailing widget used by this item. If the current display mode is
  /// compact, this is not disaplayed
  ///
  /// Usually an [Icon] widget
  final Widget? trailing;

  /// {@macro flutter.widgets.Focus.focusNode}
  final FocusNode? focusNode;

  /// {@macro flutter.widgets.Focus.autofocus}
  final bool autofocus;

  /// {@macro fluent_ui.controls.inputs.HoverButton.mouseCursor}
  final MouseCursor? mouseCursor;

  /// The color of the tile when unselected.
  /// If null, [NavigationPaneThemeData.tileColor] is used
  final ButtonState<Color?>? tileColor;

  /// The color of the tile when unselected.
  /// If null, [NavigationPaneThemeData.tileColor]/hovering is used
  final ButtonState<Color?>? selectedTileColor;

  /// Used to construct the pane items all around [NavigationView]. You can
  /// customize how the pane items should look like by overriding this method
  Widget build(
    BuildContext context,
    bool selected,
    VoidCallback? onPressed, {
    PaneDisplayMode? displayMode,
    bool showTextOnTop = true,
    int? itemIndex,
  }) {
    final maybeBody = InheritedNavigationView.maybeOf(context);
    final PaneDisplayMode mode = displayMode ??
        maybeBody?.displayMode ??
        maybeBody?.pane?.displayMode ??
        PaneDisplayMode.minimal;
    assert(mode != PaneDisplayMode.auto);

    assert(debugCheckHasFluentTheme(context));
    assert(debugCheckHasDirectionality(context));

    final direction = Directionality.of(context);

    final NavigationPaneThemeData theme = NavigationPaneTheme.of(context);
    final String titleText = title?.getProperty<String>() ?? '';

    final TextStyle baseStyle =
        title?.getProperty<TextStyle>() ?? const TextStyle();

    final bool isTop = mode == PaneDisplayMode.top;
    final bool isCompact = mode == PaneDisplayMode.compact;

    final button = HoverButton(
      autofocus: autofocus,
      focusNode: focusNode,
      onPressed: onPressed,
      cursor: mouseCursor,
      builder: (context, states) {
        TextStyle textStyle = () {
          TextStyle? style = !isTop
              ? (selected
                  ? theme.selectedTextStyle?.resolve(states)
                  : theme.unselectedTextStyle?.resolve(states))
              : (selected
                  ? theme.selectedTopTextStyle?.resolve(states)
                  : theme.unselectedTopTextStyle?.resolve(states));
          if (style == null) return baseStyle;
          return style.merge(baseStyle);
        }();

        final textResult = titleText.isNotEmpty
            ? Padding(
                padding: theme.labelPadding ?? EdgeInsets.zero,
                child: RichText(
                  text: title!.getProperty<InlineSpan>(textStyle)!,
                  maxLines: 1,
                  overflow: TextOverflow.fade,
                  softWrap: false,
                  textAlign: title?.getProperty<TextAlign>() ?? TextAlign.start,
                  textHeightBehavior: title?.getProperty<TextHeightBehavior>(),
                  textWidthBasis: title?.getProperty<TextWidthBasis>() ??
                      TextWidthBasis.parent,
                ),
              )
            : const SizedBox.shrink();
        Widget result() {
          final iconThemeData = IconThemeData(
            color: textStyle.color ??
                (selected
                    ? theme.selectedIconColor?.resolve(states)
                    : theme.unselectedIconColor?.resolve(states)),
            size: textStyle.fontSize ?? 16.0,
          );
          switch (mode) {
            case PaneDisplayMode.compact:
              return Container(
                key: itemKey,
                height: 36.0,
                alignment: Alignment.center,
                child: Padding(
                  padding: theme.iconPadding ?? EdgeInsets.zero,
                  child: IconTheme.merge(
                    data: iconThemeData,
                    child: Align(
                      alignment: Alignment.centerLeft,
                      child: () {
                        if (infoBadge != null) {
                          return Stack(
                            alignment: Alignment.center,
                            clipBehavior: Clip.none,
                            children: [
                              icon,
<<<<<<< HEAD
                              Positioned(
                                right: -8,
                                top: -8,
                                child: infoBadge!,
                              ),
=======
                              Positioned(right: -8, top: -8, child: infoBadge!),
>>>>>>> d75f6db7
                            ],
                          );
                        }
                        return icon;
                      }(),
                    ),
                  ),
                ),
              );
            case PaneDisplayMode.minimal:
            case PaneDisplayMode.open:
              return SizedBox(
                key: itemKey,
                height: 36.0,
                child: Row(children: [
                  Padding(
                    padding: theme.iconPadding ?? EdgeInsets.zero,
                    child: IconTheme.merge(
                      data: iconThemeData,
                      child: Center(child: icon),
                    ),
                  ),
                  Expanded(child: textResult),
                  if (infoBadge != null)
                    Padding(
                      padding: const EdgeInsetsDirectional.only(end: 8.0),
                      child: infoBadge!,
                    ),
                  if (trailing != null)
                    IconTheme.merge(
                      data: const IconThemeData(size: 16.0),
                      child: trailing!,
                    ),
                ]),
              );
            case PaneDisplayMode.top:
              Widget result = Row(mainAxisSize: MainAxisSize.min, children: [
                Padding(
                  padding: theme.iconPadding ?? EdgeInsets.zero,
                  child: IconTheme.merge(
                    data: iconThemeData,
                    child: Center(child: icon),
                  ),
<<<<<<< HEAD
                  if (showTextOnTop) textResult,
                  if (trailing != null)
                    IconTheme.merge(
                      data: const IconThemeData(size: 16.0),
                      child: trailing!,
                    ),
                ],
              );
=======
                ),
                if (showTextOnTop) textResult,
              ]);
>>>>>>> d75f6db7
              if (infoBadge != null) {
                return Stack(key: itemKey, clipBehavior: Clip.none, children: [
                  result,
                  if (infoBadge != null)
                    Positioned.directional(
                      textDirection: direction,
                      end: -3,
                      top: 3,
                      child: infoBadge!,
                    ),
                ]);
              }
              return KeyedSubtree(key: itemKey, child: result);
            default:
              throw '$mode is not a supported type';
          }
        }

        return Semantics(
          label: titleText.isEmpty ? null : titleText,
          selected: selected,
          child: Container(
            margin: const EdgeInsets.only(right: 6.0, left: 6.0),
            decoration: BoxDecoration(
              color: () {
                final ButtonState<Color?> tileColor = this.tileColor ??
                    theme.tileColor ??
                    kDefaultTileColor(
                      context,
                      isTop,
                    );
                final newStates = states.toSet()..remove(ButtonStates.disabled);
                if (selected && selectedTileColor != null) {
                  return selectedTileColor!.resolve(newStates);
                }
                return tileColor.resolve(
                  selected
                      ? {
                          states.isHovering
                              ? ButtonStates.pressing
                              : ButtonStates.hovering,
                        }
                      : newStates,
                );
              }(),
              borderRadius: BorderRadius.circular(4.0),
            ),
            child: FocusBorder(
              focused: states.isFocused,
              renderOutside: false,
              child: () {
                final showTooltip = ((isTop && !showTextOnTop) || isCompact) &&
                    titleText.isNotEmpty &&
                    !states.isDisabled;

                if (showTooltip) {
                  return Tooltip(
                    richMessage: title?.getProperty<InlineSpan>(),
                    style: TooltipThemeData(textStyle: baseStyle),
                    child: result(),
                  );
                }

                return result();
              }(),
            ),
          ),
        );
      },
    );

    final int? index = () {
      if (itemIndex != null) return itemIndex;
      if (maybeBody?.pane?.indicator != null) {
        return maybeBody!.pane!.effectiveIndexOf(this);
      }
    }();

    return Padding(
      padding: const EdgeInsets.only(bottom: 4.0),
      child: () {
        // If there is an indicator and the item is an effective item
        if (maybeBody?.pane?.indicator != null &&
            index != null &&
            !index.isNegative) {
          final key = _PaneItemKeys.of(index, context);

          return Stack(children: [
            button,
            Positioned.fill(
              child: InheritedNavigationView.merge(
                currentItemIndex: index,
                currentItemSelected: selected,
                child: KeyedSubtree(
                  key: key,
                  child: maybeBody!.pane!.indicator!,
                ),
              ),
            ),
          ]);
        }

        return button;
      }(),
    );
  }

  PaneItem copyWith({
    Widget? title,
    Widget? icon,
    Widget? infoBadge,
    Widget? trailing,
    FocusNode? focusNode,
    bool? autofocus,
    MouseCursor? mouseCursor,
    ButtonState<Color?>? tileColor,
    ButtonState<Color?>? selectedTileColor,
  }) {
    return PaneItem(
      title: title ?? this.title,
      icon: icon ?? this.icon,
      infoBadge: infoBadge ?? this.infoBadge,
      trailing: trailing ?? this.trailing,
      focusNode: focusNode ?? this.focusNode,
      autofocus: autofocus ?? this.autofocus,
      mouseCursor: mouseCursor ?? this.mouseCursor,
      tileColor: tileColor ?? this.tileColor,
      selectedTileColor: selectedTileColor ?? this.selectedTileColor,
    )..itemKey = itemKey;
  }
}

/// Separators for grouping navigation items. Set the color property to
/// [Colors.transparent] to render the separator as space. Uses a [Divider]
/// under the hood, consequently uses the closest [DividerThemeData].
///
/// See also:
///   * [PaneItem], the item used by [NavigationView] to render tiles
///   * [PaneItemHeader], used to label groups of items.
///   * [PaneItemAction], the item used for execute an action on click
class PaneItemSeparator extends NavigationPaneItem {
  /// Creates an item separator.
  PaneItemSeparator({this.color, this.thickness});

  /// The color used by the [Divider].
  final Color? color;

  /// The separator thickness. Defaults to 1.0
  final double? thickness;

  Widget build(BuildContext context, Axis direction) {
    return Divider(
      key: itemKey,
      direction: direction,
      style: DividerThemeData(
        thickness: thickness,
        decoration: color != null ? BoxDecoration(color: color) : null,
        verticalMargin: const EdgeInsets.symmetric(
          horizontal: 8.0,
          vertical: 10.0,
        ),
        horizontalMargin: const EdgeInsets.symmetric(
          horizontal: 8.0,
          vertical: 10.0,
        ),
      ),
    );
  }
}

/// Headers for labeling groups of items. This is not displayed if the display
/// mode is [PaneDisplayMode.compact]
///
/// See also:
///   * [PaneItem], the item used by [NavigationView] to render tiles
///   * [PaneItemSeparator], used to group navigation items
///   * [PaneItemAction], the item used for execute an action on click
class PaneItemHeader extends NavigationPaneItem {
  /// Creates a pane header.
  PaneItemHeader({required this.header});

  /// The header. The default style is [NavigationPaneThemeData.itemHeaderTextStyle],
  /// but can be overriten by [Text.style].
  ///
  /// Usually a [Text] widget.
  final Widget header;

  Widget build(BuildContext context) {
    assert(debugCheckHasFluentTheme(context));
    final theme = NavigationPaneTheme.of(context);
    final view = InheritedNavigationView.of(context);
    return Padding(
      key: itemKey,
      padding: (theme.iconPadding ?? EdgeInsets.zero).add(
        view.displayMode == PaneDisplayMode.top
            ? EdgeInsets.zero
            : theme.headerPadding ?? EdgeInsets.zero,
      ),
      child: DefaultTextStyle(
        style: theme.itemHeaderTextStyle ?? const TextStyle(),
        softWrap: false,
        maxLines: 1,
        overflow: TextOverflow.fade,
        textAlign: view.displayMode == PaneDisplayMode.top
            ? TextAlign.center
            : TextAlign.left,
        child: header,
      ),
    );
  }
}

/// The item used by [NavigationView] to display the tiles.
///
/// On [PaneDisplayMode.compact], only [icon] is displayed, and [title] is used
/// as a tooltip. On the other display modes, [icon] and [title] are displayed
/// in a [Row].
///
/// The difference with [PaneItem] is that the item is not linked to a page but
/// to an action passed in parameter (callback)
///
/// See also:
///
///   * [PaneItem], the item used by [NavigationView] to render tiles
///   * [PaneItemSeparator], used to group navigation items
///   * [PaneItemHeader], used to label groups of items.
class PaneItemAction extends PaneItem {
  PaneItemAction({
    required Widget icon,
    required this.onTap,
    Widget? title,
    Widget? infoBadge,
    FocusNode? focusNode,
    bool autofocus = false,
  }) : super(
          icon: icon,
          title: title,
          infoBadge: infoBadge,
          focusNode: focusNode,
          autofocus: autofocus,
        );

  /// The function that will be executed when the item is clicked
  final VoidCallback onTap;

  @override
  Widget build(
    BuildContext context,
    bool selected,
    VoidCallback? onPressed, {
    PaneDisplayMode? displayMode,
    bool showTextOnTop = true,
    int? itemIndex,
  }) {
    return super.build(
      context,
      selected,
      onTap,
      displayMode: displayMode,
      showTextOnTop: showTextOnTop,
    );
  }
}

class PaneItemExpander extends PaneItem {
  PaneItemExpander({
    required Widget icon,
    required this.items,
    Widget? title,
    Widget? infoBadge,
    Widget trailing = kDefaultTrailing,
    FocusNode? focusNode,
    bool autofocus = false,
  })  : assert(
          items.any((item) => item is PaneItemExpander) == false,
          'There can not be nested PaneItemExpanders',
        ),
        super(
          icon: icon,
          title: title,
          infoBadge: infoBadge,
          focusNode: focusNode,
          autofocus: autofocus,
          trailing: trailing,
        );

  final List<NavigationPaneItem> items;
  static const kDefaultTrailing = Icon(FluentIcons.chevron_down, size: 8.0);

  @override
  Widget build(
    BuildContext context,
    bool selected,
    VoidCallback? onPressed, {
    PaneDisplayMode? displayMode,
    bool showTextOnTop = true,
    ValueChanged<PaneItem>? onItemPressed,
    int? itemIndex,
  }) {
    return _PaneItemExpander(
      item: this,
      items: items,
      displayMode: displayMode,
      showTextOnTop: showTextOnTop,
      selected: selected,
      onPressed: onPressed,
      onItemPressed: onItemPressed,
    );
  }
}

class _PaneItemExpander extends StatefulWidget {
  const _PaneItemExpander({
    Key? key,
    required this.item,
    required this.items,
    required this.displayMode,
    required this.showTextOnTop,
    required this.selected,
    required this.onPressed,
    required this.onItemPressed,
  }) : super(key: key);

  final PaneItem item;
  final List<NavigationPaneItem> items;
  final PaneDisplayMode? displayMode;
  final bool showTextOnTop;
  final bool selected;
  final VoidCallback? onPressed;
  final ValueChanged<PaneItem>? onItemPressed;

  static const leadingPadding = EdgeInsetsDirectional.only(start: 28.0);

  @override
  State<_PaneItemExpander> createState() => __PaneItemExpanderState();
}

class __PaneItemExpanderState extends State<_PaneItemExpander>
    with SingleTickerProviderStateMixin {
  final flyoutController = FlyoutController();
  bool get useFlyout {
    return widget.displayMode != PaneDisplayMode.open;
  }

  bool _open = false;
  late AnimationController controller = AnimationController(
    vsync: this,
    duration: const Duration(milliseconds: 100),
  );

  @override
  void dispose() {
    controller.dispose();
    flyoutController.dispose();
    super.dispose();
  }

  void toggleOpen() {
    setState(() => _open = !_open);
    if (useFlyout) {
      flyoutController.toggle();
    }
    if (_open) {
      controller.forward();
    } else {
      controller.reverse();
    }
  }

  @override
  Widget build(BuildContext context) {
    assert(debugCheckHasFluentTheme(context));
    final theme = FluentTheme.of(context);
    final body = InheritedNavigationView.maybeOf(context)!;

    // Indexes
    // Ensure, if the child item is not visible, this is shown as the selected
    // item
    int realIndex = body.pane!.effectiveIndexOf(widget.item);
    final childrenIndexes = body.pane!.effectiveItems.where((item) {
      return widget.items.contains(item);
    }).map((item) => body.pane!.effectiveIndexOf(item));
    if (childrenIndexes.contains(body.pane!.selected!) && !_open) {
      realIndex = body.pane!.selected!;
    }

    // the item is this item with changes on the trailing widget: the padding
    // and rotation animation
    final Widget item = widget.item
        .copyWith(
      trailing: GestureDetector(
        onTap: toggleOpen,
        child: Padding(
          padding: const EdgeInsetsDirectional.only(end: 14.0),
          child: AnimatedBuilder(
            animation: controller,
            builder: (context, child) => RotationTransition(
              turns: controller.drive(Tween<double>(
                begin: _open ? 0 : 1.0,
                end: _open ? 0.5 : 0.5,
              )),
              child: child,
            ),
            child: widget.item.trailing!,
          ),
        ),
      ),
    )
        .build(
      context,
      widget.selected,
      () {
        widget.onPressed?.call();
        toggleOpen();
      },
      displayMode: widget.displayMode,
      showTextOnTop: widget.showTextOnTop,
      itemIndex: realIndex,
    );
    if (widget.items.isEmpty) {
      return item;
    }
    final displayMode = body.displayMode ?? widget.displayMode;
    switch (displayMode) {
      case PaneDisplayMode.open:
      case PaneDisplayMode.minimal:
        return Column(mainAxisSize: MainAxisSize.min, children: [
          item,
          AnimatedSize(
            duration: theme.fastAnimationDuration,
            curve: Curves.easeIn,
            child: !_open
                ? const SizedBox(width: double.infinity)
                : Column(
                    mainAxisSize: MainAxisSize.min,
                    children: widget.items.map((item) {
                      if (item is PaneItem) {
                        final i = item.copyWith(
                          icon: Padding(
                            padding: _PaneItemExpander.leadingPadding,
                            child: item.icon,
                          ),
                        );
                        return i.build(
                          context,
                          body.pane!.isSelected(item),
                          () => widget.onItemPressed?.call(item),
                          displayMode: widget.displayMode,
                          showTextOnTop: widget.showTextOnTop,
                          itemIndex: body.pane!.effectiveIndexOf(item),
                        );
                      } else if (item is PaneItemHeader) {
                        return item.build(context);
                      } else if (item is PaneItemSeparator) {
                        return item.build(
                          context,
                          widget.displayMode == PaneDisplayMode.top
                              ? Axis.vertical
                              : Axis.horizontal,
                        );
                      } else {
                        throw UnsupportedError(
                          '${item.runtimeType} is not a supported item type',
                        );
                      }
                    }).toList(),
                  ),
          ),
        ]);
      case PaneDisplayMode.compact:
      case PaneDisplayMode.top:
        return Flyout(
          controller: flyoutController,
          position: displayMode == PaneDisplayMode.compact
              ? FlyoutPosition.side
              : FlyoutPosition.below,
          placement: displayMode == PaneDisplayMode.compact
              ? FlyoutPlacement.end
              : FlyoutPlacement.center,
          onClose: toggleOpen,
          content: (context) {
            return MenuFlyout(
              items: widget.items.map<MenuFlyoutItemInterface>((item) {
                if (item is PaneItem) {
                  return MenuFlyoutItem(
                    leading: item.icon,
                    text: item.title ?? const SizedBox.shrink(),
                    trailing: item.infoBadge,
                    onPressed: () {
                      widget.onItemPressed?.call(item);
                      Navigator.pop(context);
                    },
                    selected: body.pane!.isSelected(item),
                  );
                } else if (item is PaneItemSeparator) {
                  return const MenuFlyoutSeparator();
                } else {
                  throw UnsupportedError(
                    '${item.runtimeType} is not a supported item type',
                  );
                }
              }).toList(),
            );
          },
          child: item,
        );
      default:
        return item;
    }
  }
}

class _PaneItemExpanderItem extends LinkedListEntry<_PaneItemExpanderItem> {
  final PaneItem parent;
  final NavigationPaneItem expanderItem;
  final List<NavigationPaneItem> siblings;
  _PaneItemExpanderItem(this.parent, this.expanderItem, this.siblings);

  @override
  String toString() {
    return '$parent : $expanderItem : $siblings';
  }
}

extension _ItemsExtension on List<NavigationPaneItem> {
  /// Get the all the item offets in this list
  List<Offset> _getPaneItemsOffsets(
    GlobalKey<State<StatefulWidget>> paneKey,
  ) {
    return map((e) {
      // Gets the item global position
      final itemContext = e.itemKey.currentContext;
      if (itemContext == null) return Offset.zero;
      final box = itemContext.findRenderObject()! as RenderBox;
      final globalPosition = box.localToGlobal(Offset.zero);
      // And then convert it to the local position
      final paneContext = paneKey.currentContext;
      if (paneContext == null) return Offset.zero;
      final paneBox = paneKey.currentContext!.findRenderObject() as RenderBox;
      final position = paneBox.globalToLocal(globalPosition);
      return position;
    }).toList();
  }
}

extension ItemExtension on Widget {
  T? getProperty<T>([dynamic def]) {
    if (this is Text) {
      final title = this as Text;
      switch (T) {
        case String:
          return (title.data ?? title.textSpan?.toPlainText()) as T?;
        case InlineSpan:
          return (title.textSpan ??
              TextSpan(
                text: title.data ?? '',
                style:
                    title.getProperty<TextStyle>()?.merge(def as TextStyle?) ??
                        def as TextStyle?,
              )) as T?;
        case TextStyle:
          return title.style as T?;
        case TextAlign:
          return title.textAlign as T?;
        case TextHeightBehavior:
          return title.textHeightBehavior as T?;
        case TextWidthBasis:
          return title.textWidthBasis as T?;
      }
    } else if (this is RichText) {
      final title = this as RichText;
      switch (T) {
        case String:
          return title.text.toPlainText() as T?;
        case InlineSpan:
          if (T is InlineSpan) {
            final span = title.text;
            span.style?.merge(def as TextStyle?);
            return span as T;
          }
          return title.text as T;
        case TextStyle:
          return (title.text.style as T?) ?? def as T?;
        case TextAlign:
          return title.textAlign as T?;
        case TextHeightBehavior:
          return title.textHeightBehavior as T?;
        case TextWidthBasis:
          return title.textWidthBasis as T?;
      }
    } else if (this is Icon) {
      final title = this as Icon;
      switch (T) {
        case String:
          if (title.icon?.codePoint == null) return null;
          return String.fromCharCode(title.icon!.codePoint) as T?;
        case InlineSpan:
          return TextSpan(
            text: String.fromCharCode(title.icon!.codePoint),
            style: title.getProperty<TextStyle>(),
          ) as T?;
        case TextStyle:
          return TextStyle(
            color: title.color,
            fontSize: title.size,
            fontFamily: title.icon?.fontFamily,
            package: title.icon?.fontPackage,
          ) as T?;
        case TextAlign:
          return null;
        case TextHeightBehavior:
          return null;
        case TextWidthBasis:
          return null;
      }
    }
    return null;
  }
}<|MERGE_RESOLUTION|>--- conflicted
+++ resolved
@@ -170,15 +170,7 @@
                             clipBehavior: Clip.none,
                             children: [
                               icon,
-<<<<<<< HEAD
-                              Positioned(
-                                right: -8,
-                                top: -8,
-                                child: infoBadge!,
-                              ),
-=======
                               Positioned(right: -8, top: -8, child: infoBadge!),
->>>>>>> d75f6db7
                             ],
                           );
                         }
@@ -215,14 +207,16 @@
                 ]),
               );
             case PaneDisplayMode.top:
-              Widget result = Row(mainAxisSize: MainAxisSize.min, children: [
-                Padding(
-                  padding: theme.iconPadding ?? EdgeInsets.zero,
-                  child: IconTheme.merge(
-                    data: iconThemeData,
-                    child: Center(child: icon),
+              Widget result = Row(
+                mainAxisSize: MainAxisSize.min,
+                children: [
+                  Padding(
+                    padding: theme.iconPadding ?? EdgeInsets.zero,
+                    child: IconTheme.merge(
+                      data: iconThemeData,
+                      child: Center(child: icon),
+                    ),
                   ),
-<<<<<<< HEAD
                   if (showTextOnTop) textResult,
                   if (trailing != null)
                     IconTheme.merge(
@@ -231,11 +225,6 @@
                     ),
                 ],
               );
-=======
-                ),
-                if (showTextOnTop) textResult,
-              ]);
->>>>>>> d75f6db7
               if (infoBadge != null) {
                 return Stack(key: itemKey, clipBehavior: Clip.none, children: [
                   result,
@@ -658,7 +647,7 @@
     if (widget.items.isEmpty) {
       return item;
     }
-    final displayMode = body.displayMode ?? widget.displayMode;
+    final displayMode = body.displayMode;
     switch (displayMode) {
       case PaneDisplayMode.open:
       case PaneDisplayMode.minimal:
