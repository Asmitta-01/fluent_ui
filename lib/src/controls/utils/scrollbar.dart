import 'dart:ui' show lerpDouble;

import 'package:fluent_ui/fluent_ui.dart';

import 'package:flutter/foundation.dart';
import 'package:flutter/gestures.dart';

/// {@macro flutter.widgets.Scrollbar}
class Scrollbar extends RawScrollbar {
  /// Creates a fluent-styled scrollbar that wraps the given [child].
  ///
  /// The [child], or a descendant of the [child], should be a
  /// source of [ScrollNotification] notifications, typically a
  /// [Scrollable] widget.
  ///
  /// The [child], [fadeDuration], and [timeToFade] arguments must not be null.
  const Scrollbar({
    Key? key,
    required Widget child,
    ScrollController? controller,
    bool thumbVisibility = true,
    this.style,
    Duration fadeDuration = const Duration(milliseconds: 300),
    Duration timeToFade = const Duration(milliseconds: 600),
  }) : super(
          key: key,
          child: child,
          thumbVisibility: thumbVisibility,
          controller: controller,
          timeToFade: timeToFade,
          fadeDuration: fadeDuration,
        );

  /// The style applied to the scroll bar. If non-null, it's mescled
  /// with [ThemeData.scrollbarThemeData]
  final ScrollbarThemeData? style;

  @override
  _ScrollbarState createState() => _ScrollbarState();
}

class _ScrollbarState extends RawScrollbarState<Scrollbar> {
  late AnimationController _hoverController;
  late ScrollbarThemeData _scrollbarTheme;
  bool _dragIsActive = false;
  bool _hoverIsActive = false;

  @override
  void initState() {
    super.initState();
    _hoverController = AnimationController(
      vsync: this,
      duration: const Duration(milliseconds: 90),
    );
    _hoverController.addListener(() {
      updateScrollbarPainter();
    });
  }

  @override
  void didChangeDependencies() {
    assert(debugCheckHasFluentTheme(context));
    _scrollbarTheme = ScrollbarTheme.of(context).merge(widget.style);
    _hoverController.duration =
        _scrollbarTheme.expandContractAnimationDuration ?? Duration.zero;
    super.didChangeDependencies();
  }

  ButtonStates get _currentState {
    if (_dragIsActive) {
      return ButtonStates.pressing;
    } else if (_hoverIsActive) {
      return ButtonStates.hovering;
    } else {
      return ButtonStates.none;
    }
  }

  Color _trackColor(ButtonStates state) {
    if (state == ButtonStates.hovering || state == ButtonStates.pressing) {
      return _scrollbarTheme.backgroundColor ?? Colors.transparent;
    }
    return Colors.transparent;
  }

  Color _thumbColor(ButtonStates state) {
    Color? color;
    if (state == ButtonStates.pressing) {
      color = _scrollbarTheme.scrollbarPressingColor;
    }
    color ??= _scrollbarTheme.scrollbarColor ?? Colors.transparent;
    return color;
  }

  @override
  void updateScrollbarPainter() {
    assert(debugCheckHasDirectionality(context));
    final animation = _hoverController;
    scrollbarPainter
      ..color = _thumbColor(_currentState)
      ..trackColor = _trackColor(_currentState)
      ..trackBorderColor = Color.lerp(
            _scrollbarTheme.trackBorderColor,
            _scrollbarTheme.hoveringTrackBorderColor,
            animation.value,
          ) ??
          Colors.transparent
      ..trackRadius = const Radius.circular(6.0)
      ..textDirection = Directionality.of(context)
      ..thickness = Tween<double>(
        begin: _scrollbarTheme.thickness ?? 2.0,
        end: _scrollbarTheme.hoveringThickness ?? 16.0,
      ).evaluate(animation)
      ..radius = _hoverController.status != AnimationStatus.dismissed
          ? _scrollbarTheme.hoveringRadius
          : _scrollbarTheme.radius
      ..crossAxisMargin = Tween<double>(
        begin: _scrollbarTheme.crossAxisMargin ?? 0.0,
        end: _scrollbarTheme.hoveringCrossAxisMargin ?? 0.0,
      ).evaluate(animation)
      ..mainAxisMargin = Tween<double>(
        begin: _scrollbarTheme.mainAxisMargin ?? 6.0,
        end: _scrollbarTheme.hoveringMainAxisMargin ?? 0.0,
      ).evaluate(animation)
      ..minLength = _scrollbarTheme.minThumbLength ?? 48.0
      ..padding = MediaQuery.of(context).padding +
          EdgeInsets.symmetric(
            vertical: _scrollbarTheme.padding ?? 4.0,
          );
  }

  Future<void> get contractDelay => Future.delayed(
        _scrollbarTheme.contractDelay ?? Duration.zero,
      );

  @override
  void handleThumbPressStart(Offset localPosition) {
    super.handleThumbPressStart(localPosition);
    if (mounted) {
      setState(() {
        _dragIsActive = true;
      });
    }
  }

  @override
  void handleThumbPressEnd(Offset localPosition, Velocity velocity) {
    super.handleThumbPressEnd(localPosition, velocity);
    if (mounted) {
      setState(() {
        _dragIsActive = false;
      });
    }
  }

  @override
  void handleHover(PointerHoverEvent event) async {
    super.handleHover(event);
    // Check if the position of the pointer falls over the painted scrollbar
    if (isPointerOverScrollbar(event.position, event.kind)) {
      // Pointer is hovering over the scrollbar
      await contractDelay;
      if (mounted) {
        setState(() {
          _hoverIsActive = true;
        });
      }
      _hoverController.forward();
    } else if (_hoverIsActive) {
      await contractDelay;
      await _hoverController.reverse();
      // Pointer was, but is no longer over painted scrollbar.
      if (mounted) {
        setState(() {
          _hoverIsActive = false;
        });
      }
    }
  }

  @override
  void handleHoverExit(PointerExitEvent event) {
    super.handleHoverExit(event);
    if (mounted) {
      setState(() {
        _hoverIsActive = false;
      });
    }
    _hoverController.reverse();
  }

  @override
  void dispose() {
    _hoverController.dispose();
    super.dispose();
  }
}

/// An inherited widget that defines the configuration for
/// [Scrollbar]s in this widget's subtree.
///
/// Values specified here are used for [Scrollbar] properties that are not
/// given an explicit non-null value.
class ScrollbarTheme extends InheritedTheme {
  /// Creates a scrollbar theme that controls the configurations for
  /// [Scrollbar].
  const ScrollbarTheme({
    Key? key,
    required this.data,
    required Widget child,
  }) : super(key: key, child: child);

  /// The properties for descendant [Scrollbar] widgets.
  final ScrollbarThemeData data;

  /// Creates a button theme that controls how descendant [Scrollbar]s should
  /// look like, and merges in the current toggle button theme, if any.
  static Widget merge({
    Key? key,
    required ScrollbarThemeData data,
    required Widget child,
  }) {
    return Builder(builder: (BuildContext context) {
      return ScrollbarTheme(
        key: key,
        data: _getInheritedThemeData(context).merge(data),
        child: child,
      );
    });
  }

  static ScrollbarThemeData _getInheritedThemeData(BuildContext context) {
    final theme = context.dependOnInheritedWidgetOfExactType<ScrollbarTheme>();
    return theme?.data ?? FluentTheme.of(context).scrollbarTheme;
  }

  /// Returns the [data] from the closest [ScrollbarTheme] ancestor. If there is
  /// no ancestor, it returns [ThemeData.scrollbarTheme]. Applications can assume
  /// that the returned value will not be null.
  ///
  /// Typical usage is as follows:
  ///
  /// ```dart
  /// ScrollbarThemeData theme = ScrollbarTheme.of(context);
  /// ```
  static ScrollbarThemeData of(BuildContext context) {
    return ScrollbarThemeData.standard(FluentTheme.of(context)).merge(
      _getInheritedThemeData(context),
    );
  }

  @override
  Widget wrap(BuildContext context, Widget child) {
    return ScrollbarTheme(data: data, child: child);
  }

  @override
  bool updateShouldNotify(ScrollbarTheme oldWidget) => data != oldWidget.data;
}

@immutable
class ScrollbarThemeData with Diagnosticable {
  /// Thickness of the scrollbar in its cross-axis in logical
  /// pixels. If null, `2.0` is used
  final double? thickness;

  /// Thickness of the scrollbar in its cross-axis in logical
  /// pixels when the user is hovering or pressing it. If null,
  /// `16.0` is used
  final double? hoveringThickness;

  /// The background color of the scrollbar when the user is
  /// hovering or pressing it. If null, `Color(0xFFe9e9e9)` is
  /// used for light theme and `Color(0xFF1b1b1b)` is used for
  /// dark theme.
  final Color? backgroundColor;

  /// The color of the scrollbar thumb on its default state. If
  /// null, `Color(0xFF8c8c8c)` is used for light theme and
  /// `Color(0xFF767676)` is used for dark theme.
  final Color? scrollbarColor;

  /// The color of the scrollbar thumb when the user is hovering
  /// or pressing it. If null, `const Color(0xFF5d5d5d)` is used
  /// for light theme and `Color(0xFFa4a4a4)` is used for dark
  /// theme by default.
  final Color? scrollbarPressingColor;

  /// The default radius of the scrollbar. Defaults to
  /// `Radius.circular(100.0)`
  final Radius? radius;

  /// The radius of the scrollbar when the user is hovering or
  /// pressing. Defaults to `Radius.circular(0.0)`
  final Radius? hoveringRadius;

  /// Distance from the scrollbar's start and end to the edge of
  /// the viewport in logical pixels. It affects the amount of
  /// available paint area. Defaults to `2.0`
  final double? mainAxisMargin;

  /// Distance from the scrollbar's start and end to the edge of
  /// the viewport in logical pixels. It affects the amount of
  /// available paint area. Defaults to `0.0`
  final double? hoveringMainAxisMargin;

  /// Distance from the scrollbar's side to the nearest edge in
  /// logical pixels. Defaults to `0.0`
  final double? crossAxisMargin;

  /// Distance from the scrollbar's side to the nearest edge in
  /// logical pixels when the user is hovering or pressing.
  /// Defaults to `2.0`
  final double? hoveringCrossAxisMargin;

  /// Sets the preferred smallest size the scrollbar can shrink
  /// to when the total scrollable extent is large, the current
  /// visible viewport is small, and the viewport is not overscrolled.
  /// Defaults to `48.0`
  final double? minThumbLength;

  /// [Color] of the track border. Defaults to [Colors.transparent]
  final Color? trackBorderColor;

  /// [Color] of the track border when the user is hovering or pressing.
  /// Defaults to [Colors.transparent]
  final Color? hoveringTrackBorderColor;

  /// The duration of the expand-contract animation.
  ///
  /// Defaults to 100 milliseconds
  final Duration? expandContractAnimationDuration;

  /// The duration of the expand-contract animation.
  ///
  /// Defaults to 500 milliseconds
  final Duration? contractDelay;

  /// The padding around the scrollbar thumb
  final double? padding;

  const ScrollbarThemeData({
    this.thickness,
    this.hoveringThickness,
    this.backgroundColor,
    this.scrollbarColor,
    this.scrollbarPressingColor,
    this.radius,
    this.hoveringRadius,
    this.mainAxisMargin,
    this.hoveringMainAxisMargin,
    this.crossAxisMargin,
    this.hoveringCrossAxisMargin,
    this.minThumbLength,
    this.trackBorderColor,
    this.hoveringTrackBorderColor,
<<<<<<< HEAD
    this.animationDuration,
    this.animationCurve,
    this.padding,
=======
    this.expandContractAnimationDuration,
    this.contractDelay,
>>>>>>> 46f6ec1c
  });

  factory ScrollbarThemeData.standard(ThemeData theme) {
    final brightness = theme.brightness;
    return ScrollbarThemeData(
      scrollbarColor: brightness.isLight
          ? const Color(0xFFc5c5c5)
          : const Color(0xFF9d9d9d),
      scrollbarPressingColor: brightness.isLight
          ? const Color(0xFF5d5d5d)
          : const Color(0xFFa4a4a4),
      thickness: 2.0,
      hoveringThickness: 6.0,
      backgroundColor: brightness.isLight
          ? const Color(0xFFfafafa)
          : const Color(0xFF292929),
      radius: const Radius.circular(100.0),
      hoveringRadius: const Radius.circular(100.0),
      crossAxisMargin: 4.0,
      hoveringCrossAxisMargin: 4.0,
      mainAxisMargin: 2.0,
      hoveringMainAxisMargin: 2.0,
      minThumbLength: 48.0,
      trackBorderColor: Colors.transparent,
      hoveringTrackBorderColor: Colors.transparent,
<<<<<<< HEAD
      animationDuration: style.fasterAnimationDuration,
      animationCurve: Curves.linear,
      padding: 8.0,
=======
      expandContractAnimationDuration: theme.fastAnimationDuration,
      contractDelay: const Duration(milliseconds: 500),
>>>>>>> 46f6ec1c
    );
  }

  static ScrollbarThemeData lerp(
      ScrollbarThemeData? a, ScrollbarThemeData? b, double t) {
    return ScrollbarThemeData(
      backgroundColor: Color.lerp(a?.backgroundColor, b?.backgroundColor, t),
      scrollbarColor: Color.lerp(a?.scrollbarColor, b?.scrollbarColor, t),
      scrollbarPressingColor:
          Color.lerp(a?.scrollbarPressingColor, b?.scrollbarPressingColor, t),
      thickness: lerpDouble(a?.thickness, b?.thickness, t),
      hoveringThickness:
          lerpDouble(a?.hoveringThickness, b?.hoveringThickness, t),
      radius: Radius.lerp(a?.radius, b?.radius, t),
      hoveringRadius: Radius.lerp(a?.hoveringRadius, b?.hoveringRadius, t),
      crossAxisMargin: lerpDouble(a?.crossAxisMargin, b?.crossAxisMargin, t),
      hoveringCrossAxisMargin:
          lerpDouble(a?.hoveringCrossAxisMargin, b?.hoveringCrossAxisMargin, t),
      mainAxisMargin: lerpDouble(a?.mainAxisMargin, b?.mainAxisMargin, t),
      hoveringMainAxisMargin:
          lerpDouble(a?.hoveringMainAxisMargin, b?.hoveringMainAxisMargin, t),
      minThumbLength: lerpDouble(a?.minThumbLength, b?.minThumbLength, t),
      trackBorderColor: Color.lerp(a?.trackBorderColor, b?.trackBorderColor, t),
      hoveringTrackBorderColor: Color.lerp(
          a?.hoveringTrackBorderColor, b?.hoveringTrackBorderColor, t),
<<<<<<< HEAD
      animationCurve: t < 0.5 ? a?.animationCurve : b?.animationCurve,
      animationDuration: lerpDuration(a?.animationDuration ?? Duration.zero,
          b?.animationDuration ?? Duration.zero, t),
      padding: lerpDouble(a?.padding, b?.padding, t),
=======
      expandContractAnimationDuration: lerpDuration(
        a?.expandContractAnimationDuration ?? Duration.zero,
        b?.expandContractAnimationDuration ?? Duration.zero,
        t,
      ),
      contractDelay: lerpDuration(
        a?.contractDelay ?? Duration.zero,
        b?.contractDelay ?? Duration.zero,
        t,
      ),
>>>>>>> 46f6ec1c
    );
  }

  ScrollbarThemeData merge(ScrollbarThemeData? style) {
    if (style == null) return this;
    return ScrollbarThemeData(
      backgroundColor: style.backgroundColor ?? backgroundColor,
      scrollbarColor: style.scrollbarColor ?? scrollbarColor,
      scrollbarPressingColor:
          style.scrollbarPressingColor ?? scrollbarPressingColor,
      hoveringThickness: style.hoveringThickness ?? hoveringThickness,
      thickness: style.thickness ?? thickness,
      radius: style.radius ?? radius,
      hoveringRadius: style.hoveringRadius ?? hoveringRadius,
      crossAxisMargin: style.crossAxisMargin ?? crossAxisMargin,
      hoveringCrossAxisMargin:
          style.hoveringCrossAxisMargin ?? hoveringCrossAxisMargin,
      mainAxisMargin: style.mainAxisMargin ?? mainAxisMargin,
      hoveringMainAxisMargin:
          style.hoveringMainAxisMargin ?? hoveringMainAxisMargin,
      minThumbLength: style.minThumbLength ?? minThumbLength,
      hoveringTrackBorderColor:
          style.hoveringTrackBorderColor ?? hoveringTrackBorderColor,
      trackBorderColor: style.trackBorderColor ?? trackBorderColor,
<<<<<<< HEAD
      animationCurve: style.animationCurve ?? animationCurve,
      animationDuration: style.animationDuration ?? animationDuration,
      padding: style.padding ?? padding,
=======
      expandContractAnimationDuration: style.expandContractAnimationDuration ??
          expandContractAnimationDuration,
      contractDelay: style.contractDelay ?? contractDelay,
>>>>>>> 46f6ec1c
    );
  }

  @override
  void debugFillProperties(DiagnosticPropertiesBuilder properties) {
    super.debugFillProperties(properties);
    properties.add(ColorProperty('scrollbarColor', scrollbarColor));
    properties.add(
      ColorProperty('scrollbarPressingColor', scrollbarPressingColor),
    );
    properties.add(ColorProperty('backgroundColor', backgroundColor));
    properties.add(DoubleProperty('thickness', thickness, defaultValue: 2.0));
    properties.add(DoubleProperty(
      'hoveringThickness',
      hoveringThickness,
      defaultValue: 16.0,
    ));
    properties.add(DiagnosticsProperty<Radius>(
      'radius',
      radius,
      defaultValue: const Radius.circular(100),
    ));
    properties.add(DiagnosticsProperty<Radius>(
      'hoveringRadius',
      hoveringRadius,
      defaultValue: Radius.zero,
    ));
    properties.add(
      DoubleProperty('mainAxisMargin', mainAxisMargin, defaultValue: 2.0),
    );
    properties.add(DoubleProperty(
      'hoveringMainAxisMargin',
      hoveringMainAxisMargin,
      defaultValue: 0.0,
    ));
    properties.add(
      DoubleProperty('crossAxisMargin', mainAxisMargin, defaultValue: 2.0),
    );
    properties.add(DoubleProperty(
      'hoveringCrossAxisMargin',
      hoveringMainAxisMargin,
      defaultValue: 0.0,
    ));
    properties.add(
      DoubleProperty('minThumbLength', minThumbLength, defaultValue: 48.0),
    );
    properties.add(ColorProperty('trackBorderColor', trackBorderColor));
    properties.add(
      ColorProperty('hoveringTrackBorderColor', hoveringTrackBorderColor),
    );
    properties.add(DiagnosticsProperty<Duration>(
      'expandContractAnimationDuration',
      expandContractAnimationDuration,
      defaultValue: const Duration(milliseconds: 100),
    ));
    properties.add(DiagnosticsProperty<Duration>(
      'contractDelay',
      contractDelay,
      defaultValue: const Duration(seconds: 2),
    ));
    properties.add(DoubleProperty('padding', padding, defaultValue: 8));
  }
}<|MERGE_RESOLUTION|>--- conflicted
+++ resolved
@@ -354,14 +354,9 @@
     this.minThumbLength,
     this.trackBorderColor,
     this.hoveringTrackBorderColor,
-<<<<<<< HEAD
-    this.animationDuration,
-    this.animationCurve,
     this.padding,
-=======
     this.expandContractAnimationDuration,
     this.contractDelay,
->>>>>>> 46f6ec1c
   });
 
   factory ScrollbarThemeData.standard(ThemeData theme) {
@@ -387,14 +382,9 @@
       minThumbLength: 48.0,
       trackBorderColor: Colors.transparent,
       hoveringTrackBorderColor: Colors.transparent,
-<<<<<<< HEAD
-      animationDuration: style.fasterAnimationDuration,
-      animationCurve: Curves.linear,
       padding: 8.0,
-=======
       expandContractAnimationDuration: theme.fastAnimationDuration,
       contractDelay: const Duration(milliseconds: 500),
->>>>>>> 46f6ec1c
     );
   }
 
@@ -420,12 +410,7 @@
       trackBorderColor: Color.lerp(a?.trackBorderColor, b?.trackBorderColor, t),
       hoveringTrackBorderColor: Color.lerp(
           a?.hoveringTrackBorderColor, b?.hoveringTrackBorderColor, t),
-<<<<<<< HEAD
-      animationCurve: t < 0.5 ? a?.animationCurve : b?.animationCurve,
-      animationDuration: lerpDuration(a?.animationDuration ?? Duration.zero,
-          b?.animationDuration ?? Duration.zero, t),
       padding: lerpDouble(a?.padding, b?.padding, t),
-=======
       expandContractAnimationDuration: lerpDuration(
         a?.expandContractAnimationDuration ?? Duration.zero,
         b?.expandContractAnimationDuration ?? Duration.zero,
@@ -436,7 +421,6 @@
         b?.contractDelay ?? Duration.zero,
         t,
       ),
->>>>>>> 46f6ec1c
     );
   }
 
@@ -461,15 +445,10 @@
       hoveringTrackBorderColor:
           style.hoveringTrackBorderColor ?? hoveringTrackBorderColor,
       trackBorderColor: style.trackBorderColor ?? trackBorderColor,
-<<<<<<< HEAD
-      animationCurve: style.animationCurve ?? animationCurve,
-      animationDuration: style.animationDuration ?? animationDuration,
       padding: style.padding ?? padding,
-=======
       expandContractAnimationDuration: style.expandContractAnimationDuration ??
           expandContractAnimationDuration,
       contractDelay: style.contractDelay ?? contractDelay,
->>>>>>> 46f6ec1c
     );
   }
 
